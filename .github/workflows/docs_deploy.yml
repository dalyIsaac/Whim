name: docs-deploy

on:
  push:
    branches:
      - main

# Sets permissions of the GITHUB_TOKEN to allow deployment to GitHub Pages
permissions:
  actions: read
  pages: write
  id-token: write

# Allow only one concurrent deployment, skipping runs queued between the run in-progress and latest queued.
# However, do NOT cancel in-progress runs as we want to allow these production deployments to complete.
concurrency:
  group: "pages"
  cancel-in-progress: false

env:
  # We install the packages to the D:\ drive to avoid the slow IO on the C:\ drive.
  # Based on https://github.com/actions/setup-dotnet/issues/260#issuecomment-1790162905
  NUGET_PACKAGES: D:\a\.nuget\packages
  PLATFORM: x64
  CONFIGURATION: Release

jobs:
  publish-docs:
    environment:
      name: github-pages
      url: ${{ steps.deployment.outputs.page_url }}

    runs-on: windows-latest

    steps:
      - name: Checkout
        uses: actions/checkout@v4

      - name: Cache NuGet packages
        uses: actions/cache@v4
        with:
          path: ${{ env.NUGET_PACKAGES }}
          key: ${{ env.PLATFORM }}-nuget-${{ hashFiles('Directory.Packages.props') }}
          restore-keys: |
            ${{ env.PLATFORM }}-nuget-${{ hashFiles('Directory.Packages.props') }}
            ${{ env.PLATFORM }}-nuget-

      - name: Restore dependencies
        run: |
          dotnet restore Whim.sln -p:Configuration=$env:Configuration
        env:
          Configuration: ${{ env.Configuration }}

<<<<<<< HEAD
      - name: Build schema
        run: |
          .\scripts\Generate-SourceFromSchema.ps1
=======
      - name: Install dotnet tools
        run: |
          dotnet tool restore
>>>>>>> 1a05ff9f

      - run: dotnet tool update -g docfx
      - run: docfx docs/docfx.json

      - name: Upload artifact
        uses: actions/upload-pages-artifact@v3
        with:
          # Upload entire repository
          path: "docs/_site"

      - name: Deploy to GitHub Pages
        id: deployment
        uses: actions/deploy-pages@v4<|MERGE_RESOLUTION|>--- conflicted
+++ resolved
@@ -51,15 +51,13 @@
         env:
           Configuration: ${{ env.Configuration }}
 
-<<<<<<< HEAD
+      - name: Install dotnet tools
+        run: |
+          dotnet tool restore
+
       - name: Build schema
         run: |
           .\scripts\Generate-SourceFromSchema.ps1
-=======
-      - name: Install dotnet tools
-        run: |
-          dotnet tool restore
->>>>>>> 1a05ff9f
 
       - run: dotnet tool update -g docfx
       - run: docfx docs/docfx.json
