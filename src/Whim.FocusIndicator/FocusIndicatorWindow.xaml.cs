--- conflicted
+++ resolved
@@ -14,21 +14,6 @@
 		_window = this.InitializeBorderlessWindow("Whim.FocusIndicator", "FocusIndicatorWindow", configContext);
 
 		Title = FocusIndicatorConfig.Title;
-<<<<<<< HEAD
-
-		HWND hwnd = new(WinRT.Interop.WindowNative.GetWindowHandle(this));
-		IWindow? window = Window.CreateWindow(this.GetHandle(), configContext);
-		if (window == null)
-		{
-			throw new FocusIndicatorException("Window was unexpectedly null");
-		}
-		_window = window;
-
-		Win32Helper.HideCaptionButtons(hwnd);
-		Win32Helper.SetWindowCorners(hwnd);
-		this.SetIsShownInSwitchers(false);
-=======
->>>>>>> b483dbe4
 	}
 
 	/// <summary>
