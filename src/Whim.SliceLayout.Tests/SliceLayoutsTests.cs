using Whim.TestUtils;
using Xunit;

namespace Whim.SliceLayout.Tests;

public class SliceLayoutsTests
{
	[Theory, AutoSubstituteData]
	public void CreateColumnLayout(IContext ctx, ISliceLayoutPlugin plugin)
	{
		// Given
		LayoutEngineIdentity identity = new();
		SliceLayoutEngine sut = (SliceLayoutEngine)SliceLayouts.CreateColumnLayout(ctx, plugin, identity);

		// Then
<<<<<<< HEAD
		Assert.Equal(
			new SliceLayoutEngine(
				ctx,
				plugin,
				identity,
				new ParentArea(isRow: false, (1, new OverflowArea(isRow: false)))
			)
			{
				Name = "Column",
			},
			sut
		);
=======
		new SliceLayoutEngine(ctx, plugin, identity, new ParentArea(isRow: false, (1, new OverflowArea(isRow: false))))
		{
			Name = "Column",
		}
			.Should()
			.BeEquivalentTo(sut);
>>>>>>> 0c9707a6
	}

	[Theory, AutoSubstituteData]
	public void CreateRowLayout(IContext ctx, ISliceLayoutPlugin plugin)
	{
		// Given
		LayoutEngineIdentity identity = new();
		SliceLayoutEngine sut = (SliceLayoutEngine)SliceLayouts.CreateRowLayout(ctx, plugin, identity);

		// Then
<<<<<<< HEAD
		Assert.Equal(
			new SliceLayoutEngine(
				ctx,
				plugin,
				identity,
				new ParentArea(isRow: true, (1, new OverflowArea(isRow: true)))
			)
			{
				Name = "Row",
			},
			sut
		);
=======
		new SliceLayoutEngine(ctx, plugin, identity, new ParentArea(isRow: true, (1, new OverflowArea(isRow: true))))
		{
			Name = "Row",
		}
			.Should()
			.BeEquivalentTo(sut);
>>>>>>> 0c9707a6
	}

	[Theory, AutoSubstituteData]
	public void SanityCheck_RowNotEqualToColumn(IContext ctx, ISliceLayoutPlugin plugin)
	{
		// A sanity check to ensure that the two layouts are not equal.
		// Given
		LayoutEngineIdentity identity = new();
		SliceLayoutEngine row = (SliceLayoutEngine)SliceLayouts.CreateRowLayout(ctx, plugin, identity);
		SliceLayoutEngine column = (SliceLayoutEngine)SliceLayouts.CreateColumnLayout(ctx, plugin, identity);

		// Then
		row.Should().NotBeEquivalentTo(column);
	}

	[Theory, AutoSubstituteData]
	public void SanityCheck_RowsNotEqual(IContext ctx, ISliceLayoutPlugin plugin)
	{
		// Given
		LayoutEngineIdentity identity = new();
		SliceLayoutEngine row1 =
			new(ctx, plugin, identity, new ParentArea(isRow: true, (1, new OverflowArea(isRow: true))));
		SliceLayoutEngine row2 = new(ctx, plugin, identity, new ParentArea(isRow: true, (1, new SliceArea(0, 0))));

		// Then
		row1.Should().NotBeEquivalentTo(row2);
	}

	[Theory, AutoSubstituteData]
	public void CreatePrimaryStackLayout(IContext ctx, ISliceLayoutPlugin plugin)
	{
		// Given
		LayoutEngineIdentity identity = new();
		SliceLayoutEngine sut = (SliceLayoutEngine)SliceLayouts.CreatePrimaryStackLayout(ctx, plugin, identity);

		// Then
<<<<<<< HEAD
		Assert.Equal(
			new SliceLayoutEngine(
				ctx,
				plugin,
				identity,
				new ParentArea(isRow: true, (0.5, new SliceArea(order: 0, maxChildren: 1)), (0.5, new OverflowArea()))
			)
			{
				Name = "Primary stack",
			},
			sut
		);
=======
		new SliceLayoutEngine(
			ctx,
			plugin,
			identity,
			new ParentArea(isRow: true, (0.5, new SliceArea(order: 0, maxChildren: 1)), (0.5, new OverflowArea()))
		)
		{
			Name = "Primary stack",
		}
			.Should()
			.BeEquivalentTo(sut);
>>>>>>> 0c9707a6
	}

	[Fact]
	public void CreateMultiColumnArea_MultipleOverflows()
	{
		// Given
		ParentArea sut = SliceLayouts.CreateMultiColumnArea([2, 1, 0, 0]);

		// Then
		Assert.Equal(
			new ParentArea(
				isRow: true,
				(0.25, new SliceArea(order: 0, maxChildren: 2)),
				(0.25, new SliceArea(order: 1, maxChildren: 1)),
				(0.25, new SliceArea(order: 2, maxChildren: 0)),
				(0.25, new OverflowArea())
			),
			sut
		);
	}

	// TODO: SecondaryPrimaryArea
	[Theory]
	[InlineAutoSubstituteData(1, 2)]
	[InlineAutoSubstituteData(3, 1)]
	public void CreateSecondaryPrimaryLayout(
		uint primaryCount,
		uint secondaryCount,
		IContext ctx,
		ISliceLayoutPlugin plugin
	)
	{
		// Given
		LayoutEngineIdentity identity = new();
		ILayoutEngine sut = SliceLayouts.CreateSecondaryPrimaryLayout(
			ctx,
			plugin,
			identity,
			primaryCount,
			secondaryCount
		);

		// Then
		Assert.Equal(
			new SliceLayoutEngine(
				ctx,
				plugin,
				identity,
				new ParentArea(
					isRow: true,
					(0.25, new SliceArea(order: 1, maxChildren: secondaryCount)),
					(0.5, new SliceArea(order: 0, maxChildren: primaryCount)),
					(0.25, new OverflowArea())
				)
			)
			{
				Name = "Secondary primary",
			},
			sut
		);
	}

	[Theory]
	[InlineAutoSubstituteData(1, 2)]
	[InlineAutoSubstituteData(3, 1)]
	public void CreateSecondaryPrimaryLayout(
		uint primaryCount,
		uint secondaryCount,
		IContext ctx,
		ISliceLayoutPlugin plugin
	)
	{
		// Given
		LayoutEngineIdentity identity = new();
		SliceLayoutEngine sut = (SliceLayoutEngine)
			SliceLayouts.CreateSecondaryPrimaryLayout(ctx, plugin, identity, primaryCount, secondaryCount);

		// Then
		new SliceLayoutEngine(
			ctx,
			plugin,
			identity,
			new ParentArea(
				isRow: true,
				(0.25, new SliceArea(order: 1, maxChildren: secondaryCount)),
				(0.5, new SliceArea(order: 0, maxChildren: primaryCount)),
				(0.25, new OverflowArea())
			)
		)
		{
			Name = "Secondary primary",
		}
			.Should()
			.BeEquivalentTo(sut);
	}
}<|MERGE_RESOLUTION|>--- conflicted
+++ resolved
@@ -13,27 +13,12 @@
 		SliceLayoutEngine sut = (SliceLayoutEngine)SliceLayouts.CreateColumnLayout(ctx, plugin, identity);
 
 		// Then
-<<<<<<< HEAD
-		Assert.Equal(
-			new SliceLayoutEngine(
-				ctx,
-				plugin,
-				identity,
-				new ParentArea(isRow: false, (1, new OverflowArea(isRow: false)))
-			)
-			{
-				Name = "Column",
-			},
-			sut
-		);
-=======
 		new SliceLayoutEngine(ctx, plugin, identity, new ParentArea(isRow: false, (1, new OverflowArea(isRow: false))))
 		{
 			Name = "Column",
 		}
 			.Should()
 			.BeEquivalentTo(sut);
->>>>>>> 0c9707a6
 	}
 
 	[Theory, AutoSubstituteData]
@@ -44,27 +29,12 @@
 		SliceLayoutEngine sut = (SliceLayoutEngine)SliceLayouts.CreateRowLayout(ctx, plugin, identity);
 
 		// Then
-<<<<<<< HEAD
-		Assert.Equal(
-			new SliceLayoutEngine(
-				ctx,
-				plugin,
-				identity,
-				new ParentArea(isRow: true, (1, new OverflowArea(isRow: true)))
-			)
-			{
-				Name = "Row",
-			},
-			sut
-		);
-=======
 		new SliceLayoutEngine(ctx, plugin, identity, new ParentArea(isRow: true, (1, new OverflowArea(isRow: true))))
 		{
 			Name = "Row",
 		}
 			.Should()
 			.BeEquivalentTo(sut);
->>>>>>> 0c9707a6
 	}
 
 	[Theory, AutoSubstituteData]
@@ -101,20 +71,6 @@
 		SliceLayoutEngine sut = (SliceLayoutEngine)SliceLayouts.CreatePrimaryStackLayout(ctx, plugin, identity);
 
 		// Then
-<<<<<<< HEAD
-		Assert.Equal(
-			new SliceLayoutEngine(
-				ctx,
-				plugin,
-				identity,
-				new ParentArea(isRow: true, (0.5, new SliceArea(order: 0, maxChildren: 1)), (0.5, new OverflowArea()))
-			)
-			{
-				Name = "Primary stack",
-			},
-			sut
-		);
-=======
 		new SliceLayoutEngine(
 			ctx,
 			plugin,
@@ -126,7 +82,6 @@
 		}
 			.Should()
 			.BeEquivalentTo(sut);
->>>>>>> 0c9707a6
 	}
 
 	[Fact]
@@ -136,57 +91,15 @@
 		ParentArea sut = SliceLayouts.CreateMultiColumnArea([2, 1, 0, 0]);
 
 		// Then
-		Assert.Equal(
-			new ParentArea(
-				isRow: true,
-				(0.25, new SliceArea(order: 0, maxChildren: 2)),
-				(0.25, new SliceArea(order: 1, maxChildren: 1)),
-				(0.25, new SliceArea(order: 2, maxChildren: 0)),
-				(0.25, new OverflowArea())
-			),
-			sut
-		);
-	}
-
-	// TODO: SecondaryPrimaryArea
-	[Theory]
-	[InlineAutoSubstituteData(1, 2)]
-	[InlineAutoSubstituteData(3, 1)]
-	public void CreateSecondaryPrimaryLayout(
-		uint primaryCount,
-		uint secondaryCount,
-		IContext ctx,
-		ISliceLayoutPlugin plugin
-	)
-	{
-		// Given
-		LayoutEngineIdentity identity = new();
-		ILayoutEngine sut = SliceLayouts.CreateSecondaryPrimaryLayout(
-			ctx,
-			plugin,
-			identity,
-			primaryCount,
-			secondaryCount
-		);
-
-		// Then
-		Assert.Equal(
-			new SliceLayoutEngine(
-				ctx,
-				plugin,
-				identity,
-				new ParentArea(
-					isRow: true,
-					(0.25, new SliceArea(order: 1, maxChildren: secondaryCount)),
-					(0.5, new SliceArea(order: 0, maxChildren: primaryCount)),
-					(0.25, new OverflowArea())
-				)
-			)
-			{
-				Name = "Secondary primary",
-			},
-			sut
-		);
+		new ParentArea(
+			isRow: true,
+			(0.25, new SliceArea(order: 0, maxChildren: 2)),
+			(0.25, new SliceArea(order: 1, maxChildren: 1)),
+			(0.25, new SliceArea(order: 2, maxChildren: 0)),
+			(0.25, new OverflowArea())
+		)
+			.Should()
+			.BeEquivalentTo(sut);
 	}
 
 	[Theory]
