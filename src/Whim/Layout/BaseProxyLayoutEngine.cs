using System.Collections.Generic;

namespace Whim;

/// <summary>
/// This delegate takes an in a layout engine and returns it with a wrapper layout engine.
/// The wrapper layout engine provides additional functionality, but still utilises the underlying
/// layout engine.
/// </summary>
public delegate ILayoutEngine CreateProxyLayoutEngine(ILayoutEngine engine);

/// <summary>
/// Abstract layout engine, which proxy layout engines should inherit from.
/// </summary>
/// <remarks>
/// Proxy layout engines are layout engines that wrap another layout engine.
///
/// Proxy layout engines are useful for adding additional functionality to a layout engine.
/// For example, the <c>Whim.Gaps</c> plugin uses a proxy layout engine to add gaps to a layout engine.
///
/// Proxy layout engine tests should extend the <c>Whim.TestUtils.ProxyLayoutEngineBaseTests</c>
/// class, to verify they do not break in common scenarios.
/// </remarks>
public abstract record BaseProxyLayoutEngine : ILayoutEngine
{
	/// <summary>
	/// The proxied layout engine.
	/// </summary>
	protected ILayoutEngine InnerLayoutEngine { get; }

	/// <summary>
	/// Creates a new <cref name="BaseProxyLayoutEngine"/> with the given <paramref name="innerLayoutEngine"/>.
	/// </summary>
	/// <param name="innerLayoutEngine"></param>
	protected BaseProxyLayoutEngine(ILayoutEngine innerLayoutEngine)
	{
		InnerLayoutEngine = innerLayoutEngine;
	}

	/// <inheritdoc/>
	public LayoutEngineIdentity Identity => InnerLayoutEngine.Identity;

	/// <summary>
	/// The name is only really important for the user, so we can use the name of the proxied layout engine.
	/// </summary>
	/// <inheritdoc/>
	public string Name => InnerLayoutEngine.Name;

	/// <inheritdoc/>
	public abstract int Count { get; }

	/// <inheritdoc/>
	public abstract ILayoutEngine AddWindow(IWindow window);

	/// <inheritdoc/>
	public abstract ILayoutEngine MoveWindowToPoint(IWindow window, IPoint<double> point);

	/// <inheritdoc/>
	public abstract ILayoutEngine RemoveWindow(IWindow window);

	/// <inheritdoc/>
	public abstract IWindow? GetFirstWindow();

	/// <inheritdoc/>
	public abstract void FocusWindowInDirection(Direction direction, IWindow window);

	/// <inheritdoc/>
	public abstract ILayoutEngine SwapWindowInDirection(Direction direction, IWindow window);

	/// <inheritdoc/>
	public abstract bool ContainsWindow(IWindow window);

	/// <inheritdoc/>
	public abstract ILayoutEngine MoveWindowEdgesInDirection(Direction edge, IPoint<double> deltas, IWindow window);

	/// <inheritdoc/>
	public abstract IEnumerable<IWindowState> DoLayout(IRectangle<int> rectangle, IMonitor monitor);

<<<<<<< HEAD
	public abstract ILayoutEngine PerformCustomAction<T>(string actionName, T args);
=======
	/// <inheritdoc/>
	public abstract ILayoutEngine PerformCustomAction<T>(LayoutEngineCustomAction<T> action);
>>>>>>> 18bbcb1f

	/// <summary>
	/// Checks to see if this <cref name="IImmutableLayoutEngine"/>
	/// or a child layout engine is type <typeparamref name="T"/>.
	/// </summary>
	/// <typeparam name="T">The type of layout engine to check for.</typeparam>
	/// <returns>
	/// The layout engine with type <typeparamref name="T"/>, or null if none is found.
	/// </returns>
	public T? GetLayoutEngine<T>()
		where T : ILayoutEngine
	{
		if (this is T t)
		{
			return t;
		}

		return InnerLayoutEngine.GetLayoutEngine<T>();
	}

	/// <summary>
	/// Checks to see if this <cref name="IImmutableLayoutEngine"/>
	/// or a child layout engine is equal to <paramref name="layoutEngine"/>.
	/// </summary>
	/// <param name="layoutEngine">The layout engine to check for.</param>
	/// <returns>
	/// <cref name="true"/> if the layout engine is found, <cref name="false"/> otherwise.
	/// </returns>
	public bool ContainsEqual(ILayoutEngine layoutEngine)
	{
		if (Equals(layoutEngine) || this == (layoutEngine as BaseProxyLayoutEngine))
		{
			return true;
		}

		return InnerLayoutEngine.ContainsEqual(layoutEngine);
	}
}<|MERGE_RESOLUTION|>--- conflicted
+++ resolved
@@ -76,12 +76,8 @@
 	/// <inheritdoc/>
 	public abstract IEnumerable<IWindowState> DoLayout(IRectangle<int> rectangle, IMonitor monitor);
 
-<<<<<<< HEAD
-	public abstract ILayoutEngine PerformCustomAction<T>(string actionName, T args);
-=======
 	/// <inheritdoc/>
 	public abstract ILayoutEngine PerformCustomAction<T>(LayoutEngineCustomAction<T> action);
->>>>>>> 18bbcb1f
 
 	/// <summary>
 	/// Checks to see if this <cref name="IImmutableLayoutEngine"/>
