using System;
using System.Collections.Generic;
using System.Collections.Immutable;
using System.Linq;

namespace Whim;

/// <summary>
/// Column layout engine with a stack data structure.
/// </summary>
public record ColumnLayoutEngine : ILayoutEngine
{
	/// <summary>
	/// The stack of windows in the engine.
	/// </summary>
	private readonly ImmutableList<IWindow> _stack;

	/// <inheritdoc/>
	public string Name { get; init; } = "Column";

	/// <inheritdoc/>
	public LayoutEngineIdentity Identity { get; }

	/// <summary>
	/// Indicates the direction of the layout. Defaults to <see langword="false"/>.
	/// </summary>
	public bool LeftToRight { get; init; } = true;

	/// <inheritdoc/>
	public int Count => _stack.Count;

	/// <summary>
	/// Creates a new instance of the <see cref="ColumnLayoutEngine"/> class.
	/// </summary>
	/// <param name="identity">The identity of the layout engine.</param>
	public ColumnLayoutEngine(LayoutEngineIdentity identity)
	{
		Identity = identity;
		_stack = ImmutableList<IWindow>.Empty;
	}

	private ColumnLayoutEngine(ColumnLayoutEngine layoutEngine, ImmutableList<IWindow> stack)
	{
		Name = layoutEngine.Name;
		Identity = layoutEngine.Identity;
		LeftToRight = layoutEngine.LeftToRight;
		_stack = stack;
	}

	/// <inheritdoc/>
	public ILayoutEngine AddWindow(IWindow window)
	{
		Logger.Debug($"Adding window {window} to layout engine {Name}");

		if (_stack.Contains(window))
		{
			Logger.Error($"Window {window} already exists in layout engine {Name}");
			return this;
		}

		return new ColumnLayoutEngine(this, _stack.Add(window));
	}

	/// <inheritdoc/>
	public ILayoutEngine RemoveWindow(IWindow window)
	{
		Logger.Debug($"Removing window {window} from layout engine {Name}");

		ImmutableList<IWindow> newStack = _stack.Remove(window);
		return newStack == _stack ? this : new ColumnLayoutEngine(this, newStack);
	}

	/// <inheritdoc/>
	public bool ContainsWindow(IWindow window)
	{
		Logger.Debug($"Checking if layout engine {Name} contains window {window}");
		return _stack.Any(x => x.Equals(window));
	}

	/// <inheritdoc/>
	public IEnumerable<IWindowState> DoLayout(IRectangle<int> rectangle, IMonitor _)
	{
		string direction = LeftToRight ? "left to right" : "right to left";
		Logger.Debug($"Performing a column layout {direction}");

		if (_stack.Count == 0)
		{
			yield break;
		}

		int x;
		int y;
		int width;
		int height;

		if (LeftToRight)
		{
			width = rectangle.Width / _stack.Count;
			height = rectangle.Height;
			x = rectangle.X;
			y = rectangle.Y;
		}
		else
		{
			width = rectangle.Width / _stack.Count;
			height = rectangle.Height;
			x = rectangle.X + rectangle.Width - width;
			y = rectangle.Y;
		}

		foreach (IWindow window in _stack)
		{
			yield return new WindowState()
			{
				Window = window,
				Rectangle = new Rectangle<int>()
				{
					X = x,
					Y = y,
					Width = width,
					Height = height
				},
				WindowSize = WindowSize.Normal
			};

			if (LeftToRight)
			{
				x += width;
			}
			else
			{
				x -= width;
			}
		}
	}

	/// <inheritdoc/>
	public IWindow? GetFirstWindow() => _stack.FirstOrDefault();

	/// <inheritdoc/>
	public void FocusWindowInDirection(Direction direction, IWindow window)
	{
		Logger.Debug($"Focusing window {window} in layout engine {Name}");

		if (direction != Direction.Left && direction != Direction.Right)
		{
			return;
		}

		// Find the index of the window in the stack
		int windowIndex = _stack.FindIndex(x => x.Equals(window));
		if (windowIndex == -1)
		{
			Logger.Error($"Window {window} not found in layout engine {Name}");
			return;
		}

		int delta = GetDelta(LeftToRight, direction);
		int adjIndex = (windowIndex + delta).Mod(_stack.Count);

		IWindow adjWindow = _stack[adjIndex];
		adjWindow.Focus();
	}

	/// <inheritdoc/>
	public ILayoutEngine SwapWindowInDirection(Direction direction, IWindow window)
	{
		Logger.Debug($"Swapping window {window} in layout engine {Name} in direction {direction}");

		if (direction != Direction.Left && direction != Direction.Right)
		{
			return this;
		}

		// Find the index of the window in the stack.
		int windowIndex = _stack.FindIndex(x => x.Equals(window));
		if (windowIndex == -1)
		{
			Logger.Error($"Window {window} not found in layout engine {Name}");
			return this;
		}

		int delta = GetDelta(LeftToRight, direction);
		int adjIndex = (windowIndex + delta).Mod(_stack.Count);

		// Swap window
		IWindow adjWindow = _stack[adjIndex];
		ImmutableList<IWindow> newStack = _stack.SetItem(windowIndex, adjWindow).SetItem(adjIndex, window);
		return new ColumnLayoutEngine(this, newStack);
	}

	/// <inheritdoc/>
	public ILayoutEngine MoveWindowEdgesInDirection(Direction edge, IPoint<double> deltas, IWindow window) => this;

	/// <inheritdoc/>
	public ILayoutEngine MoveWindowToPoint(IWindow window, IPoint<double> point)
	{
		Logger.Debug($"Adding window {window} to layout engine {Name} at point {point}");

		ImmutableList<IWindow> newStack = _stack.Remove(window);
		// Calculate the index of the window in the stack.
		int idx = (int)Math.Round(point.X * newStack.Count, MidpointRounding.AwayFromZero);

		// Bound idx.
		if (idx < 0)
		{
			idx = 0;
		}
		else if (idx > newStack.Count)
		{
			idx = newStack.Count;
		}

		if (!LeftToRight)
		{
			idx = newStack.Count - idx;
		}

		return new ColumnLayoutEngine(this, newStack.Insert(idx, window));
	}

	/// <summary>
	/// Gets the delta to determine whether we want to move towards 0 or not.
	/// </summary>
	/// <param name="leftToRight">Whether we are moving left to right or right to left.</param>
	/// <param name="direction">The window direction to move.</param>
	private static int GetDelta(bool leftToRight, Direction direction)
	{
		if (leftToRight)
		{
			return direction == Direction.Left ? -1 : 1;
		}
		else
		{
			return direction == Direction.Left ? 1 : -1;
		}
	}

<<<<<<< HEAD
	public ILayoutEngine PerformCustomAction<T>(string actionName, T args) => this;
=======
	public ILayoutEngine PerformCustomAction<T>(LayoutEngineCustomAction<T> action) => this;
>>>>>>> 18bbcb1f
}<|MERGE_RESOLUTION|>--- conflicted
+++ resolved
@@ -236,9 +236,5 @@
 		}
 	}
 
-<<<<<<< HEAD
-	public ILayoutEngine PerformCustomAction<T>(string actionName, T args) => this;
-=======
 	public ILayoutEngine PerformCustomAction<T>(LayoutEngineCustomAction<T> action) => this;
->>>>>>> 18bbcb1f
 }