--- conflicted
+++ resolved
@@ -119,12 +119,7 @@
 	ILayoutEngine MoveWindowEdgesInDirection(Direction edges, IPoint<double> deltas, IWindow window);
 
 	/// <summary>
-<<<<<<< HEAD
-	/// A custom action handler for the given <paramref name="args"/>.
-	/// Each layout engine should handle the <paramref name="args"/> appropriately.
-=======
 	/// Attempts to trigger a custom action in a layout engine.
->>>>>>> 18bbcb1f
 	/// </summary>
 	/// <remarks>
 	/// This method is used to handle custom actions that are not part of the
@@ -133,29 +128,15 @@
 	/// window stack.
 	/// </remarks>
 	/// <typeparam name="T">
-<<<<<<< HEAD
-	/// The type of <paramref name="args"/>.
-	/// </typeparam>
-	/// <param name="actionName">
-	/// The name of the action. This should be unique to the layout engine type.
-	/// </param>
-	/// <param name="args">
-	/// The payload of the action, which the handler can use to perform the action.
-=======
 	/// The type of the <paramref name="action"/>'s payload.
 	/// </typeparam>
 	/// <param name="action">
 	/// Metadata about the action to perform, and the payload to perform it with.
->>>>>>> 18bbcb1f
 	/// </param>
 	/// <returns>
 	/// A new layout engine if the action is handled, otherwise it returns the current layout engine.
 	/// </returns>
-<<<<<<< HEAD
-	ILayoutEngine PerformCustomAction<T>(string actionName, T args);
-=======
 	ILayoutEngine PerformCustomAction<T>(LayoutEngineCustomAction<T> action);
->>>>>>> 18bbcb1f
 
 	/// <summary>
 	/// Checks to see if this <see cref="ILayoutEngine"/> or a child layout engine is type
