using System;
using System.Collections;
using System.Collections.Generic;
using System.Drawing;
using System.Linq;
using System.Threading.Tasks;
using Windows.Win32.Foundation;
using Windows.Win32.Graphics.Gdi;

namespace Whim;

/// <summary>
/// Implementation of <see cref="IMonitorManager"/>.
/// </summary>
internal class MonitorManager : IInternalMonitorManager, IMonitorManager
{
	private readonly IContext _context;
	private readonly IInternalContext _internalContext;

	/// <summary>
	/// The <see cref="IMonitor"/>s of the computer.
	/// This is initialized to make the compiler happy - we should never have a case where there's
	/// zero <see cref="IMonitor"/>s, as the constructor should throw.
	/// </summary>
	private Monitor[] _monitors = Array.Empty<Monitor>();
	private bool _disposedValue;

	/// <summary>
	/// The <see cref="IMonitor"/> which currently has focus.
	/// </summary>
	public IMonitor ActiveMonitor { get; private set; }

	public IMonitor PrimaryMonitor { get; private set; }

	public int Length => _monitors.Length;

	public IEnumerator<IMonitor> GetEnumerator() => _monitors.AsEnumerable().GetEnumerator();

	IEnumerator IEnumerable.GetEnumerator() => GetEnumerator();

	public event EventHandler<MonitorsChangedEventArgs>? MonitorsChanged;

	/// <summary>
	/// Creates a new instance of <see cref="MonitorManager"/>.
	/// </summary>
	/// <exception cref="Exception">
	/// When no monitors are found, or there is no primary monitor.
	/// </exception>
	/// <param name="context"></param>
	/// <param name="internalContext"></param>
	public MonitorManager(IContext context, IInternalContext internalContext)
	{
		_context = context;
		_internalContext = internalContext;

		// Get the monitors.
		_monitors = GetCurrentMonitors();

		// Get the initial active monitor
		IMonitor? primaryMonitor =
			(_monitors?.FirstOrDefault(m => m.IsPrimary)) ?? throw new Exception("No primary monitor found.");
		ActiveMonitor = primaryMonitor;
		PrimaryMonitor = primaryMonitor;
	}

	public void Initialize()
	{
		_internalContext.WindowMessageMonitor.DisplayChanged += WindowMessageMonitor_MonitorsChanged;
		_internalContext.WindowMessageMonitor.WorkAreaChanged += WindowMessageMonitor_MonitorsChanged;
		_internalContext.WindowMessageMonitor.DpiChanged += WindowMessageMonitor_MonitorsChanged;
		_internalContext.WindowMessageMonitor.SessionChanged += WindowMessageMonitor_SessionChanged;
		_internalContext.MouseHook.MouseLeftButtonUp += MouseHook_MouseLeftButtonUp;
	}

	public void WindowFocused(IWindow? window)
	{
		Logger.Debug($"Focusing on {window}");

		HWND hwnd = window?.Handle ?? _internalContext.CoreNativeManager.GetForegroundWindow();
		HMONITOR hMONITOR = _internalContext.CoreNativeManager.MonitorFromWindow(
			hwnd,
			MONITOR_FROM_FLAGS.MONITOR_DEFAULTTONEAREST
		);

		foreach (Monitor monitor in _monitors)
		{
			if (monitor._hmonitor.Equals(hMONITOR))
			{
				Logger.Debug($"Setting active monitor to {monitor}");

				ActiveMonitor = monitor;
				break;
			}
		}
	}

	public void ActivateEmptyMonitor(IMonitor monitor)
	{
		Logger.Debug($"Activating empty monitor {monitor}");

		if (!_monitors.Contains(monitor))
		{
			Logger.Error($"Monitor {monitor} not found.");
			return;
		}

		IWorkspace? workspace = _context.WorkspaceManager.GetWorkspaceForMonitor(monitor);
		if (workspace is null)
		{
			Logger.Error($"No workspace found for monitor {monitor}");
			return;
		}

		if (workspace.Windows.ToArray().Length > 0)
		{
			Logger.Error($"Workspace {workspace} has windows, this method was called incorrectly.");
			return;
		}

		ActiveMonitor = monitor;
	}

	private void WindowMessageMonitor_SessionChanged(object? sender, WindowMessageMonitorEventArgs e)
	{
		// If we update monitors too quickly, the reported working area can sometimes be the
		// monitor's bounds, which is incorrect. So, we wait a bit before updating the monitors.
		// This gives Windows some to figure out the correct working area.
<<<<<<< HEAD
		_context
			.NativeManager
			.TryEnqueue(async () =>
			{
				await Task.Delay(5000).ConfigureAwait(true);
				WindowMessageMonitor_MonitorsChanged(sender, e);
			});
=======
		_internalContext.CoreNativeManager.TryEnqueue(async () =>
		{
			await Task.Delay(5000).ConfigureAwait(true);
			WindowMessageMonitor_MonitorsChanged(sender, e);
		});
>>>>>>> 5dcc63db
	}

	private void WindowMessageMonitor_MonitorsChanged(object? sender, WindowMessageMonitorEventArgs e)
	{
		Logger.Debug($"Monitors changed: {e.MessagePayload}");

		// Get the new monitors.
		IMonitor[] previousMonitors = _monitors;
		_monitors = GetCurrentMonitors();

		List<IMonitor> unchangedMonitors = new();
		List<IMonitor> removedMonitors = new();
		List<IMonitor> addedMonitors = new();

		HashSet<IMonitor> previousMonitorsSet = new(previousMonitors);
		HashSet<IMonitor> currentMonitorsSet = new(_monitors);

		// For each monitor in the previous set, check if it's in the current set.
		foreach (IMonitor monitor in previousMonitorsSet)
		{
			if (currentMonitorsSet.Contains(monitor))
			{
				unchangedMonitors.Add(monitor);
			}
			else
			{
				removedMonitors.Add(monitor);
			}
		}

		// For each monitor in the current set, check if it's in the previous set.
		foreach (IMonitor monitor in currentMonitorsSet)
		{
			if (!previousMonitorsSet.Contains(monitor))
			{
				addedMonitors.Add(monitor);
			}

			if (monitor.IsPrimary)
			{
				PrimaryMonitor = monitor;
			}
		}

		// Notify listeners of the unchanged, removed, and added monitors.
		MonitorsChanged?.Invoke(
			this,
			new MonitorsChangedEventArgs()
			{
				UnchangedMonitors = unchangedMonitors,
				RemovedMonitors = removedMonitors,
				AddedMonitors = addedMonitors
			}
		);
	}

	private void MouseHook_MouseLeftButtonUp(object? sender, MouseEventArgs e)
	{
		IMonitor monitor = GetMonitorAtPoint(e.Point);
		Logger.Debug($"Mouse left button up on {monitor}");
		ActiveMonitor = monitor;
	}

	private HMONITOR GetPrimaryHMonitor()
	{
		return _internalContext.CoreNativeManager.MonitorFromPoint(
			new Point(0, 0),
			MONITOR_FROM_FLAGS.MONITOR_DEFAULTTOPRIMARY
		);
	}

	/// <summary>
	/// Gets all the current monitors.
	/// </summary>
	/// <returns></returns>
	/// <exception cref="Exception">When no monitors are found.</exception>
	private unsafe Monitor[] GetCurrentMonitors()
	{
		List<HMONITOR> hmonitors = new();
		HMONITOR primaryHMonitor = GetPrimaryHMonitor();

		if (_internalContext.CoreNativeManager.HasMultipleMonitors())
		{
			MonitorEnumCallback closure = new();
			MONITORENUMPROC proc = new(closure.Callback);

			_internalContext.CoreNativeManager.EnumDisplayMonitors(null, null, proc, (LPARAM)0);

			hmonitors = closure.Monitors;
		}

		if (hmonitors.Count == 0)
		{
			hmonitors.Add(primaryHMonitor);
		}

		Monitor[] currentMonitors = new Monitor[hmonitors.Count];
		for (int i = 0; i < currentMonitors.Length; i++)
		{
			HMONITOR hmonitor = hmonitors[i];
			bool isPrimaryHMonitor = hmonitor == primaryHMonitor;

			// Try find the monitor in the list of existing monitors. If we can find it, update
			// its properties.
			Monitor? monitor = _monitors.FirstOrDefault(m => m._hmonitor == hmonitor);

			if (monitor is null)
			{
				monitor = new Monitor(_internalContext, hmonitor, isPrimaryHMonitor);
			}
			else
			{
				monitor.Update(isPrimaryHMonitor);
			}

			currentMonitors[i] = monitor;
		}

		return currentMonitors.OrderBy(m => m.WorkingArea.X).ThenBy(m => m.WorkingArea.Y).ToArray();
	}

	public IMonitor GetMonitorAtPoint(IPoint<int> point)
	{
		Logger.Debug($"Getting monitor at point {point}");
		HMONITOR hmonitor = _internalContext.CoreNativeManager.MonitorFromPoint(
			point.ToSystemPoint(),
			MONITOR_FROM_FLAGS.MONITOR_DEFAULTTONEAREST
		);

		IMonitor? monitor = _monitors.FirstOrDefault(m => m._hmonitor == hmonitor);
		if (monitor == null)
		{
			Logger.Error($"No monitor found at point {point}");
			return _monitors[0];
		}

		return monitor;
	}

	public IMonitor GetPreviousMonitor(IMonitor monitor)
	{
		Logger.Debug($"Getting previous monitor for {monitor}");

		int index = Array.IndexOf(_monitors, monitor);
		if (index == -1)
		{
			Logger.Error($"Monitor {monitor} not found.");
			return _monitors[0];
		}

		return _monitors[(index - 1).Mod(_monitors.Length)];
	}

	public IMonitor GetNextMonitor(IMonitor monitor)
	{
		Logger.Debug($"Getting next monitor for {monitor}");

		int index = Array.IndexOf(_monitors, monitor);
		if (index == -1)
		{
			Logger.Error($"Monitor {monitor} not found.");
			return _monitors[0];
		}

		return _monitors[(index + 1).Mod(_monitors.Length)];
	}

	protected virtual void Dispose(bool disposing)
	{
		if (!_disposedValue)
		{
			if (disposing)
			{
				Logger.Debug("Disposing monitor manager");

				// dispose managed state (managed objects)
				_internalContext.WindowMessageMonitor.DisplayChanged -= WindowMessageMonitor_MonitorsChanged;
				_internalContext.WindowMessageMonitor.WorkAreaChanged -= WindowMessageMonitor_MonitorsChanged;
				_internalContext.WindowMessageMonitor.DpiChanged -= WindowMessageMonitor_MonitorsChanged;
				_internalContext.WindowMessageMonitor.SessionChanged -= WindowMessageMonitor_SessionChanged;
				_internalContext.MouseHook.MouseLeftButtonUp -= MouseHook_MouseLeftButtonUp;
				_internalContext.Dispose();
			}

			// free unmanaged resources (unmanaged objects) and override finalizer
			// set large fields to null
			_disposedValue = true;
		}
	}

	public void Dispose()
	{
		// Do not change this code. Put cleanup code in 'Dispose(bool disposing)' method
		Dispose(disposing: true);
		GC.SuppressFinalize(this);
	}
}<|MERGE_RESOLUTION|>--- conflicted
+++ resolved
@@ -125,21 +125,11 @@
 		// If we update monitors too quickly, the reported working area can sometimes be the
 		// monitor's bounds, which is incorrect. So, we wait a bit before updating the monitors.
 		// This gives Windows some to figure out the correct working area.
-<<<<<<< HEAD
-		_context
-			.NativeManager
-			.TryEnqueue(async () =>
-			{
-				await Task.Delay(5000).ConfigureAwait(true);
-				WindowMessageMonitor_MonitorsChanged(sender, e);
-			});
-=======
-		_internalContext.CoreNativeManager.TryEnqueue(async () =>
+		_context.NativeManager.TryEnqueue(async () =>
 		{
 			await Task.Delay(5000).ConfigureAwait(true);
 			WindowMessageMonitor_MonitorsChanged(sender, e);
 		});
->>>>>>> 5dcc63db
 	}
 
 	private void WindowMessageMonitor_MonitorsChanged(object? sender, WindowMessageMonitorEventArgs e)
