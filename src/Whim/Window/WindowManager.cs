using System;
using System.Collections;
using System.Collections.Concurrent;
using System.Collections.Generic;
using System.Threading.Tasks;
using Windows.Win32;
using Windows.Win32.Foundation;
using Windows.Win32.UI.Accessibility;
using Windows.Win32.UI.WindowsAndMessaging;

namespace Whim;

internal class WindowManager : IWindowManager, IInternalWindowManager
{
	private readonly IContext _context;
	private readonly IInternalContext _internalContext;

	public event EventHandler<WindowEventArgs>? WindowAdded;
	public event EventHandler<WindowFocusedEventArgs>? WindowFocused;
	public event EventHandler<WindowEventArgs>? WindowRemoved;
	public event EventHandler<WindowMovedEventArgs>? WindowMoveStart;
	public event EventHandler<WindowMovedEventArgs>? WindowMoved;
	public event EventHandler<WindowMovedEventArgs>? WindowMoveEnd;
	public event EventHandler<WindowEventArgs>? WindowMinimizeStart;
	public event EventHandler<WindowEventArgs>? WindowMinimizeEnd;

	private readonly ConcurrentDictionary<HWND, IWindow> _windows = new();
	public IReadOnlyDictionary<HWND, IWindow> HandleWindowMap => _windows;

	/// <summary>
	/// All the hooks added with <see cref="ICoreNativeManager.SetWinEventHook"/>.
	/// </summary>
	private readonly UnhookWinEventSafeHandle[] _addedHooks = new UnhookWinEventSafeHandle[6];

	/// <summary>
	/// The delegate for handling all events triggered by <see cref="ICoreNativeManager.SetWinEventHook"/>.
	/// </summary>
	private readonly WINEVENTPROC _hookDelegate;

	private bool _isMovingWindow;
	private bool _isLeftMouseButtonDown;
	private readonly object _mouseMoveLock = new();

	/// <summary>
	/// Indicates whether values have been disposed.
	/// </summary>
	private bool _disposedValue;

	public IFilterManager LocationRestoringFilterManager { get; } = new FilterManager();

	/// <summary>
	/// The windows which had their first location change event handled - see <see cref="IWindowManager.LocationRestoringFilterManager"/>.
	/// We maintain a set of the windows that have been handled so that we don't enter an infinite loop of location change events.
	/// </summary>
	private readonly HashSet<IWindow> _handledLocationRestoringWindows = new();

	public WindowManager(IContext context, IInternalContext internalContext)
	{
		_context = context;
		_internalContext = internalContext;
		_hookDelegate = new WINEVENTPROC(WinEventProcWrapper);

		DefaultFilteredWindows.LoadLocationRestoringWindows(LocationRestoringFilterManager);
	}

	public void Initialize()
	{
		Logger.Debug("Initializing window manager...");

		// Each of the following hooks add just one or two event constants from https://docs.microsoft.com/en-us/windows/win32/winauto/event-constants
		_addedHooks[0] = _internalContext.CoreNativeManager.SetWinEventHook(
			PInvoke.EVENT_OBJECT_DESTROY,
			PInvoke.EVENT_OBJECT_HIDE,
			_hookDelegate
		);
		_addedHooks[1] = _internalContext.CoreNativeManager.SetWinEventHook(
			PInvoke.EVENT_OBJECT_CLOAKED,
			PInvoke.EVENT_OBJECT_UNCLOAKED,
			_hookDelegate
		);
		_addedHooks[2] = _internalContext.CoreNativeManager.SetWinEventHook(
			PInvoke.EVENT_SYSTEM_MOVESIZESTART,
			PInvoke.EVENT_SYSTEM_MOVESIZEEND,
			_hookDelegate
		);
		_addedHooks[3] = _internalContext.CoreNativeManager.SetWinEventHook(
			PInvoke.EVENT_SYSTEM_FOREGROUND,
			PInvoke.EVENT_SYSTEM_FOREGROUND,
			_hookDelegate
		);
		_addedHooks[4] = _internalContext.CoreNativeManager.SetWinEventHook(
			PInvoke.EVENT_OBJECT_LOCATIONCHANGE,
			PInvoke.EVENT_OBJECT_LOCATIONCHANGE,
			_hookDelegate
		);
		_addedHooks[5] = _internalContext.CoreNativeManager.SetWinEventHook(
			PInvoke.EVENT_SYSTEM_MINIMIZESTART,
			PInvoke.EVENT_SYSTEM_MINIMIZEEND,
			_hookDelegate
		);

		// If any of the above hooks are invalid, we dispose the WindowManager instance and return false.
		for (int i = 0; i < _addedHooks.Length; i++)
		{
			if (_addedHooks[i].IsInvalid)
			{
				// Disposing is handled by the caller.
				throw new InvalidOperationException($"Failed to add hook {i}");
			}
		}
	}

	public void PostInitialize()
	{
		Logger.Debug("Post-initializing window manager...");

		_internalContext.MouseHook.MouseLeftButtonDown += MouseHook_MouseLeftButtonDown;
		_internalContext.MouseHook.MouseLeftButtonUp += MouseHook_MouseLeftButtonUp;
	}

	public IWindow? CreateWindow(HWND hwnd)
	{
		Logger.Debug($"Adding window {hwnd}");

		if (_windows.TryGetValue(hwnd, out IWindow? window) && window != null)
		{
			Logger.Debug($"Window {hwnd} already exists");
			return window;
		}

		if (Window.CreateWindow(_context, _internalContext, hwnd) is IWindow newWindow)
		{
			Logger.Debug($"Created window {newWindow}");
			return newWindow;
		}

		return null;
	}

	protected virtual void Dispose(bool disposing)
	{
		if (!_disposedValue)
		{
			if (disposing)
			{
				Logger.Debug("Disposing window manager");

				foreach (UnhookWinEventSafeHandle? hook in _addedHooks)
				{
					if (hook == null || hook.IsClosed || hook.IsInvalid)
					{
						continue;
					}

					hook.Dispose();
				}

				_internalContext.MouseHook.MouseLeftButtonDown -= MouseHook_MouseLeftButtonDown;
				_internalContext.MouseHook.MouseLeftButtonUp -= MouseHook_MouseLeftButtonUp;
				_internalContext.Dispose();
			}

			// free unmanaged resources (unmanaged objects) and override finalizer
			// set large fields to null
			_disposedValue = true;
		}
	}

	public void Dispose()
	{
		// Do not change this code. Put cleanup code in 'Dispose(bool disposing)' method
		Dispose(disposing: true);
		System.GC.SuppressFinalize(this);
	}

	/// <summary>
	/// Verifies that the event is for the provided <see cref="HWND"/>. <br/>
	///
	/// Documentation here is based on https://docs.microsoft.com/en-us/windows/win32/api/winuser/nc-winuser-wineventproc
	/// </summary>
	/// <param name="idObject">
	/// Identifies the object associated with the event. This is one of the object identifiers or a
	/// custom object ID.
	/// </param>
	/// <param name="idChild">
	/// Identifies whether the event was triggered by an object or a child element of the object.
	/// If this value is CHILDID_SELF, the event was triggered by the object; otherwise, this value
	/// is the child ID of the element that triggered the event.
	/// </param>
	/// <param name="hwnd">
	/// Handle to the window that generates the event, or NULL if no window is associated with the
	/// event. For example, the mouse pointer is not associated with a window.
	/// </param>
	/// <returns></returns>
	private static bool IsEventWindowValid(int idObject, int idChild, HWND? hwnd) =>
		// When idChild is CHILDID_SELF (0), the event was triggered
		// by the object.
		idChild == PInvoke.CHILDID_SELF
		// When idObject == OBJID_WINDOW (0), the event is
		// associated with the window (not a child object).
		&& idObject == (int)OBJECT_IDENTIFIER.OBJID_WINDOW
		// The handle is not null.
		&& hwnd != null;

	internal void WinEventProcWrapper(
		HWINEVENTHOOK hWinEventHook,
		uint eventType,
		HWND hwnd,
		int idObject,
		int idChild,
		uint idEventThread,
		uint dwmsEventTime
	)
	{
		try
		{
			WinEventProc(hWinEventHook, eventType, hwnd, idObject, idChild, idEventThread, dwmsEventTime);
		}
		catch (Exception e)
		{
			_context.HandleUncaughtException(nameof(WinEventProc), e);
		}
	}

	/// <summary>
	/// Event hook for <see cref="ICoreNativeManager.SetWinEventHook(uint, uint, WINEVENTPROC)"/>. <br />
	///
	/// For more, see https://docs.microsoft.com/en-us/windows/win32/api/winuser/nc-winuser-wineventproc
	/// </summary>
	/// <param name="_hWinEventHook"></param>
	/// <param name="eventType"></param>
	/// <param name="hwnd"></param>
	/// <param name="idObject"></param>
	/// <param name="idChild"></param>
	/// <param name="_idEventThread"></param>
	/// <param name="_dwmsEventTime"></param>
	private void WinEventProc(
		HWINEVENTHOOK _hWinEventHook,
		uint eventType,
		HWND hwnd,
		int idObject,
		int idChild,
		uint _idEventThread,
		uint _dwmsEventTime
	)
	{
		if (!IsEventWindowValid(idObject, idChild, hwnd))
		{
			return;
		}

		// Try get the window
		if (!_windows.TryGetValue(hwnd, out IWindow? window) || window == null)
		{
			Logger.Verbose($"Window {hwnd} is not added, event type 0x{eventType:X4}");
			window = AddWindow(hwnd);

			if (
				window == null
				&& (eventType == PInvoke.EVENT_SYSTEM_FOREGROUND || eventType == PInvoke.EVENT_OBJECT_UNCLOAKED)
			)
			{
				// Even if the window was ignored, we need to fire OnWindowFocused.
				OnWindowFocused(window);

				_internalContext.DeferWindowPosManager.RecoverLayout();
				return;
			}

			if (window == null)
			{
				return;
			}
		}

		Logger.Verbose($"Windows event 0x{eventType:X4} for {window}");
		switch (eventType)
		{
			// `EVENT_OBJECT_SHOW` is handled by the code above to `AddWindow`.
			case PInvoke.EVENT_OBJECT_SHOW:
				break;
			case PInvoke.EVENT_SYSTEM_FOREGROUND:
			case PInvoke.EVENT_OBJECT_UNCLOAKED:
				OnWindowFocused(window);
				break;
			case PInvoke.EVENT_OBJECT_HIDE:
				OnWindowHidden(window);
				break;
			case PInvoke.EVENT_OBJECT_DESTROY:
			case PInvoke.EVENT_OBJECT_CLOAKED:
				OnWindowRemoved(window);
				break;
			case PInvoke.EVENT_SYSTEM_MOVESIZESTART:
				OnWindowMoveStart(window);
				break;
			case PInvoke.EVENT_SYSTEM_MOVESIZEEND:
				OnWindowMoveEnd(window);
				break;
			case PInvoke.EVENT_OBJECT_LOCATIONCHANGE:
				OnWindowMoved(window);
				break;
			case PInvoke.EVENT_SYSTEM_MINIMIZESTART:
				OnWindowMinimizeStart(window);
				break;
			case PInvoke.EVENT_SYSTEM_MINIMIZEEND:
				OnWindowMinimizeEnd(window);
				break;
			default:
				Logger.Error($"Unhandled event 0x{eventType:X4}");
				break;
		}

		_internalContext.DeferWindowPosManager.RecoverLayout();
	}

	public IWindow? AddWindow(HWND hwnd)
	{
		Logger.Debug($"Adding window {hwnd}");

		if (_internalContext.CoreNativeManager.IsSplashScreen(hwnd))
		{
			Logger.Verbose($"Window {hwnd} is a splash screen, ignoring");
			return null;
		}

		if (_internalContext.CoreNativeManager.IsCloakedWindow(hwnd))
		{
			Logger.Verbose($"Window {hwnd} is cloaked, ignoring");
			return null;
		}

		if (!_internalContext.CoreNativeManager.IsStandardWindow(hwnd))
		{
			Logger.Verbose($"Window {hwnd} is not a standard window, ignoring");
			return null;
		}

		if (!_internalContext.CoreNativeManager.HasNoVisibleOwner(hwnd))
		{
			Logger.Verbose($"Window {hwnd} has a visible owner, ignoring");
			return null;
		}

		IWindow? window = CreateWindow(hwnd);
		if (window == null)
		{
			return null;
		}
		if (_context.FilterManager.ShouldBeIgnored(window))
		{
			return null;
		}
		if (window.IsMinimized)
		{
			return null;
		}

		_windows[hwnd] = window;
		_internalContext.WorkspaceManager.WindowAdded(window);
		OnWindowAdded(window);

		return window;
	}

	public void OnWindowAdded(IWindow window)
	{
		WindowAdded?.Invoke(this, new WindowEventArgs() { Window = window });
	}

	public void OnWindowFocused(IWindow? window)
	{
		Logger.Debug($"Window focused: {window}");
		_internalContext.MonitorManager.WindowFocused(window);
		_internalContext.WorkspaceManager.WindowFocused(window);
		WindowFocused?.Invoke(this, new WindowFocusedEventArgs() { Window = window });
	}

	/// <summary>
	/// Handles when a window is hidden.
	/// This will be called when a workspace is deactivated, or when a process hides a window.
	/// For example, Discord will hide its window when it is minimized.
	/// We only care about the hide event if the workspace is active.
	/// </summary>
	/// <param name="window"></param>
	private void OnWindowHidden(IWindow window)
	{
		Logger.Debug($"Window hidden: {window}");

		if (_context.WorkspaceManager.GetMonitorForWindow(window) == null)
		{
			Logger.Debug($"Window {window} is not tracked in a monitor, ignoring event");
			return;
		}

		OnWindowRemoved(window);
	}

	public void OnWindowRemoved(IWindow window)
	{
		Logger.Debug($"Window removed: {window}");
		_windows.TryRemove(window.Handle, out _);
		_handledLocationRestoringWindows.Remove(window);
		_internalContext.WorkspaceManager.WindowRemoved(window);
		WindowRemoved?.Invoke(this, new WindowEventArgs() { Window = window });
	}

	private void OnWindowMoveStart(IWindow window)
	{
		Logger.Debug($"Window move started: {window}");
		lock (_mouseMoveLock)
		{
			_isMovingWindow = true;
		}

		IPoint<int>? cursorPoint = null;
		if (_isLeftMouseButtonDown && _internalContext.CoreNativeManager.GetCursorPos(out IPoint<int> point))
		{
			cursorPoint = point;
		}

		WindowMoveStart?.Invoke(
			this,
			new WindowMovedEventArgs()
			{
				Window = window,
				CursorDraggedPoint = cursorPoint,
				MovedEdges = GetMovedEdges(window)?.MovedEdges
			}
		);
	}

	private void MouseHook_MouseLeftButtonDown(object? sender, MouseEventArgs e) => _isLeftMouseButtonDown = true;

	private void MouseHook_MouseLeftButtonUp(object? sender, MouseEventArgs e) => _isLeftMouseButtonDown = false;

	private void OnWindowMoveEnd(IWindow window)
	{
		Logger.Debug($"Window move ended: {window}");

		IPoint<int>? point = null;
		Direction? movedEdges = null;
		lock (_mouseMoveLock)
		{
			if (!_isMovingWindow)
			{
				return;
			}

			if (GetMovedEdges(window) is (Direction MovedEdges, IPoint<int> MovedPoint) moved)
			{
				movedEdges = moved.MovedEdges;
				_context.WorkspaceManager.MoveWindowEdgesInDirection(moved.MovedEdges, moved.MovedPoint, window);
			}
			else if (_internalContext.CoreNativeManager.GetCursorPos(out point))
			{
				_context.WorkspaceManager.MoveWindowToPoint(window, point);
			}

			_isMovingWindow = false;
		}
		WindowMoveEnd?.Invoke(
			this,
			new WindowMovedEventArgs()
			{
				Window = window,
				CursorDraggedPoint = point,
				MovedEdges = movedEdges
			}
		);
	}

	/// <summary>
	/// Tries to move the given window's edges in the direction of the mouse movement.
	/// </summary>
	/// <param name="window"></param>
	/// <returns></returns>
	private (Direction MovedEdges, IPoint<int> MovedPoint)? GetMovedEdges(IWindow window)
	{
		Logger.Debug("Trying to move window edges in direction of mouse movement");
		IWorkspace? workspace = _context.WorkspaceManager.GetWorkspaceForWindow(window);
		if (workspace is null)
		{
			Logger.Debug($"Could not find workspace for window {window}, failed to move window edges");
			return null;
		}

		IWindowState? windowState = workspace.TryGetWindowState(window);
		if (windowState is null)
		{
			Logger.Debug($"Could not find window state for window {window}, failed to move window edges");
			return null;
		}

		// Get the new window position.
		IRectangle<int>? newRect = _context.NativeManager.DwmGetWindowRectangle(window.Handle);
		if (newRect is null)
		{
			Logger.Debug($"Could not get new rectangle for window {window}, failed to move window edges");
			return null;
		}

		// Find the one or two edges to move.
		int leftEdgeDelta = windowState.Rectangle.X - newRect.X;
		int topEdgeDelta = windowState.Rectangle.Y - newRect.Y;
		int rightEdgeDelta = newRect.X + newRect.Width - (windowState.Rectangle.X + windowState.Rectangle.Width);
		int bottomEdgeDelta = newRect.Y + newRect.Height - (windowState.Rectangle.Y + windowState.Rectangle.Height);

		int movedEdgeCountX = 0;
		int movedEdgeCountY = 0;
		int movedEdgeDeltaX = 0;
		int movedEdgeDeltaY = 0;
		Direction movedEdges = Direction.None;
		if (leftEdgeDelta != 0)
		{
			movedEdges |= Direction.Left;
			movedEdgeDeltaX = -leftEdgeDelta;
			movedEdgeCountX++;
		}
		if (topEdgeDelta != 0)
		{
			movedEdges |= Direction.Up;
			movedEdgeDeltaY = -topEdgeDelta;
			movedEdgeCountY++;
		}
		if (rightEdgeDelta != 0)
		{
			movedEdges |= Direction.Right;
			movedEdgeDeltaX = rightEdgeDelta;
			movedEdgeCountX++;
		}
		if (bottomEdgeDelta != 0)
		{
			movedEdges |= Direction.Down;
			movedEdgeDeltaY = bottomEdgeDelta;
			movedEdgeCountY++;
		}

		if (movedEdgeCountX > 1 || movedEdgeCountY > 1)
		{
			Logger.Debug($"Window {window} moved more than one edge in the same axis, failed to move window edges");
			return null;
		}

		return (movedEdges, new Point<int>() { X = movedEdgeDeltaX, Y = movedEdgeDeltaY, });
	}

	private void OnWindowMoved(IWindow window)
	{
		Logger.Debug($"Window moved: {window}");

		if (!_isMovingWindow)
		{
			if (
				window.ProcessFileName != null
				&& !_handledLocationRestoringWindows.Contains(window)
				&& LocationRestoringFilterManager.ShouldBeIgnored(window)
			)
			{
				// The window's application tried to restore its position.
				// Wait, then restore the position.
<<<<<<< HEAD
				_context
					.NativeManager
					.TryEnqueue(async () =>
=======
				_internalContext.CoreNativeManager.TryEnqueue(async () =>
				{
					await Task.Delay(2000).ConfigureAwait(true);
					if (_context.WorkspaceManager.GetWorkspaceForWindow(window) is IWorkspace workspace)
>>>>>>> 5dcc63db
					{
						_handledLocationRestoringWindows.Add(window);
						workspace.DoLayout();
					}
				});
			}
			else
			{
				// Ignore the window moving event.
				return;
			}
		}

		IPoint<int>? cursorPoint = null;
		if (_isLeftMouseButtonDown && _internalContext.CoreNativeManager.GetCursorPos(out IPoint<int> point))
		{
			cursorPoint = point;
		}

		WindowMoved?.Invoke(
			this,
			new WindowMovedEventArgs()
			{
				Window = window,
				CursorDraggedPoint = cursorPoint,
				MovedEdges = GetMovedEdges(window)?.MovedEdges
			}
		);
	}

	private void OnWindowMinimizeStart(IWindow window)
	{
		Logger.Debug($"Window minimize started: {window}");
		_internalContext.WorkspaceManager.WindowMinimizeStart(window);
		WindowMinimizeStart?.Invoke(this, new WindowEventArgs() { Window = window });
	}

	private void OnWindowMinimizeEnd(IWindow window)
	{
		Logger.Debug($"Window minimize ended: {window}");
		_internalContext.WorkspaceManager.WindowMinimizeEnd(window);
		WindowMinimizeEnd?.Invoke(this, new WindowEventArgs() { Window = window });
	}

	public IEnumerator<IWindow> GetEnumerator() => _windows.Values.GetEnumerator();

	IEnumerator IEnumerable.GetEnumerator() => GetEnumerator();
}<|MERGE_RESOLUTION|>--- conflicted
+++ resolved
@@ -558,16 +558,10 @@
 			{
 				// The window's application tried to restore its position.
 				// Wait, then restore the position.
-<<<<<<< HEAD
-				_context
-					.NativeManager
-					.TryEnqueue(async () =>
-=======
-				_internalContext.CoreNativeManager.TryEnqueue(async () =>
+				_context.NativeManager.TryEnqueue(async () =>
 				{
 					await Task.Delay(2000).ConfigureAwait(true);
 					if (_context.WorkspaceManager.GetWorkspaceForWindow(window) is IWorkspace workspace)
->>>>>>> 5dcc63db
 					{
 						_handledLocationRestoringWindows.Add(window);
 						workspace.DoLayout();
