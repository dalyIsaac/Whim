using System;
using System.Collections.Generic;

namespace Whim;

/// <summary>
/// Workspaces contain windows to be organized by layout engines.
/// </summary>
public interface IWorkspace : IDisposable
{
	/// <summary>
	/// The name of the workspace. When the <c>Name</c> is set, the
	/// <see cref="IWorkspaceManager.WorkspaceRenamed"/> event is triggered.
	/// </summary>
	string Name { get; set; }

	#region Layout engine
	/// <summary>
	/// The active layout engine.
	/// </summary>
	ILayoutEngine ActiveLayoutEngine { get; }

	/// <summary>
	/// Rotate to the next layout engine.
	/// </summary>
	/// <param name="nextIdx">The index of the layout engine to make active.</param>
	/// <returns>
	/// <see langword="true"/> if the layout engine is the one specified by <paramref name="nextIdx"/>.
	/// </returns>
	bool TrySetLayoutEngineFromIndex(int nextIdx);

	/// <summary>
	/// Cycle to the next or previous layout engine.
	/// </summary>
	/// <param name="reverse">
	/// When <see langword="true"/>, activate the previous layout, otherwise activate the next layout. Defaults to <see langword="false" />.
	/// </param>
	void CycleLayoutEngine(bool reverse = false);

	/// <summary>
	/// Activates previously active layout engine.
	/// </summary>
	void ActivatePreviouslyActiveLayoutEngine();

	/// <summary>
	/// Tries to set the layout engine to one with the <c>name</c>.
	/// </summary>
	/// <param name="name">The name of the layout engine to make active.</param>
	/// <returns></returns>
	bool TrySetLayoutEngineFromName(string name);

	/// <summary>
	/// Trigger a layout.
	/// </summary>
	void DoLayout();
	#endregion

	#region Windows
	/// <summary>
	/// The windows in the workspace.
	/// </summary>
	IEnumerable<IWindow> Windows { get; }

	/// <summary>
	/// The last focused window. This is still set when the window has lost focus (provided another
	/// window in the workspace does not have focus). This is useful in cases like when the
	/// command palette is opened and wants to perform an action on the last focused window.
	///
	/// To focus the last focused window, use <see cref="FocusLastFocusedWindow"/>.
	/// </summary>
	IWindow? LastFocusedWindow { get; }

	/// <summary>
	/// Adds the window to the workspace.
	/// </summary>
	/// <remarks>
	/// WARNING: Be careful using this method outside of the Whim's core code. This method does not
	/// update the <see cref="IButler"/> or other classes.
	///
	/// This does not call <see cref="DoLayout"/>.
	/// </remarks>
	/// <param name="window"></param>
	/// <remarks>
	/// Be careful of calling this outside of Whim's core code. It may cause the workspace to
	/// become out of sync with the <see cref="IButlerPantry"/>.
	///
	/// <see cref="DoLayout"/> is not called in this method.
	/// </remarks>
	/// <returns>Whether the <paramref name="window"/> was added.</returns>
	bool AddWindow(IWindow window);

	/// <summary>
	/// Removes the window from the workspace.
	/// </summary>
	/// <remarks>
<<<<<<< HEAD
	/// WARNING: Be careful using this method outside of the Whim's core code. This method does not
	/// update the <see cref="IButler"/> or other classes.
	///
	/// This does not call <see cref="DoLayout"/>.
=======
	/// Be careful of calling this outside of Whim's core code. It may cause the workspace to
	/// become out of sync with the <see cref="IButlerPantry"/>.
	///
	/// <see cref="DoLayout"/> is not called in this method.
>>>>>>> a5cca9b5
	/// </remarks>
	/// <param name="window"></param>
	/// <returns>True when the window was removed.</returns>
	bool RemoveWindow(IWindow window);

	/// <summary>
	/// Returns true when the workspace contains the provided <paramref name="window"/>.
	/// </summary>
	/// <param name="window">The window to check for.</param>
	/// <returns>True when the workspace contains the provided <paramref name="window"/>.</returns>
	bool ContainsWindow(IWindow window);

	/// <summary>
	/// Deactivates the workspace.
	/// </summary>
	void Deactivate();

	/// <summary>
	/// Gets the current state (as of the last <see cref="DoLayout"/>) of the window.
	/// </summary>
	/// <param name="window"></param>
	/// <returns>
	/// If the window is not in the workspace, or the workspace is not active,
	/// <c>null</c> is returned.
	/// </returns>
	IWindowState? TryGetWindowState(IWindow window);

	/// <summary>
	/// Focuses on the last window in the workspace. If <see cref="LastFocusedWindow"/> is null,
	/// then we try focus the first window. If there are no windows, then we focus the Windows
	/// desktop window.
	/// </summary>
	void FocusLastFocusedWindow();

	/// <summary>
	/// Focuses the <paramref name="window"/> in the <paramref name="direction"/>.
	/// </summary>
	/// <param name="direction">The direction to focus in.</param>
	/// <param name="window">
	/// The origin window
	/// </param>
	/// <param name="deferLayout">
	/// Whether to defer the layout until the next <see cref="DoLayout"/>. Defaults to <c>false</c>.
	/// </param>
	/// <returns>
	/// Whether the <see cref="ActiveLayoutEngine"/> changed.
	/// </returns>
	bool FocusWindowInDirection(Direction direction, IWindow? window = null, bool deferLayout = false);

	/// <summary>
	/// Swaps the <paramref name="window"/> in the <paramref name="direction"/>.
	/// </summary>
	/// <param name="direction">The direction to swap the window in.</param>
	/// <param name="window">
	/// The window to swap. If null, the currently focused window is swapped.
	/// </param>
	/// <param name="deferLayout">
	/// Whether to defer the layout until the next <see cref="DoLayout"/>. Defaults to <c>false</c>.
	/// </param>
	/// <returns>
	/// Whether the <see cref="ActiveLayoutEngine"/> changed.
	/// </returns>
	bool SwapWindowInDirection(Direction direction, IWindow? window = null, bool deferLayout = false);

	/// <summary>
	/// Change the <paramref name="window"/>'s <paramref name="edges"/> direction by
	/// the specified <paramref name="deltas"/>.
	/// </summary>
	/// <param name="edges">The edges to change.</param>
	/// <param name="deltas">
	/// The deltas to change the given <paramref name="edges"/> by. When a value is positive, then
	/// the edge will move in the direction of the <paramref name="edges"/>.
	/// The <paramref name="deltas"/> have a coordinate space of [0, 1] for both x and y (the unit
	/// square).
	/// </param>
	/// <param name="window">
	/// The window to change the edge of. If null, the currently focused window is
	/// used.
	/// </param>
	/// <param name="deferLayout">
	/// Whether to defer the layout until the next <see cref="DoLayout"/>. Defaults to <c>false</c>.
	/// </param>
	/// <returns>
	/// Whether the <see cref="ActiveLayoutEngine"/> changed.
	/// </returns>
	bool MoveWindowEdgesInDirection(
		Direction edges,
		IPoint<double> deltas,
		IWindow? window = null,
		bool deferLayout = false
	);

	/// <summary>
	/// Moves or adds the given <paramref name="window"/> to the given <paramref name="point"/>.
	/// The point has a coordinate space of [0, 1] for both x and y (the unit square).
	/// </summary>
	/// <param name="window">The window to move.</param>
	/// <param name="point">The point to move the window to.</param>
	/// <param name="deferLayout">
	/// Whether to defer the layout until the next <see cref="DoLayout"/>. Defaults to <c>false</c>.
	/// </param>
	/// <returns>
	/// Whether the <see cref="ActiveLayoutEngine"/> changed.
	/// </returns>
	bool MoveWindowToPoint(IWindow window, IPoint<double> point, bool deferLayout = false);
	#endregion

	/// <summary>
	/// Called when a window is being minimized - i.e., the window size will become
	/// <see cref="WindowSize.Minimized"/>.
	///
	/// Will minimize a window in the <see cref="ActiveLayoutEngine"/>.
	/// </summary>
	/// <remarks>
<<<<<<< HEAD
	/// WARNING: Be careful using this method outside of the Whim's core code. This method does not
	/// update the <see cref="IButler"/> or other classes.
	///
	/// This does not call <see cref="DoLayout"/>.
=======
	/// Be careful of calling this outside of Whim's core code. It may cause the workspace to
	/// become out of sync with the <see cref="IButlerPantry"/>.
	///
	/// <see cref="DoLayout"/> is not called in this method.
>>>>>>> a5cca9b5
	/// </remarks>
	/// <param name="window"></param>
	void MinimizeWindowStart(IWindow window);

	/// <summary>
	/// Called when a window is being unminimized - i.e., the window size will no longer be
	/// <see cref="WindowSize.Minimized"/>.
	///
	/// Will unminimize a window in the <see cref="ActiveLayoutEngine"/>.
	/// </summary>
	/// <remarks>
<<<<<<< HEAD
	/// WARNING: Be careful using this method outside of the Whim's core code. This method does not
	/// update the <see cref="IButler"/> or other classes.
	///
	/// This does not call <see cref="DoLayout"/>.
=======
	/// Be careful of calling this outside of Whim's core code. It may cause the workspace to
	/// become out of sync with the <see cref="IButlerPantry"/>.
	///
	/// <see cref="DoLayout"/> is not called in this method.
>>>>>>> a5cca9b5
	/// </remarks>
	/// <param name="window"></param>
	/// <returns></returns>
	void MinimizeWindowEnd(IWindow window);

	#region PerformCustomLayoutEngineAction
	/// <summary>
	/// Performs a custom action in a layout engine.
	/// </summary>
	/// <remarks>
	/// Layout engines need to handle the custom action in <see cref="ILayoutEngine.PerformCustomAction{T}" />.
	/// For more, see <see cref="ILayoutEngine.PerformCustomAction{T}" />.
	/// </remarks>
	/// <param name="action">
	/// Metadata about the action to perform, and the payload to perform it with.
	/// </param>
	/// <returns>
	/// Whether the <see cref="ActiveLayoutEngine"/> changed.
	/// </returns>
	bool PerformCustomLayoutEngineAction(LayoutEngineCustomAction action);

	/// <summary>
	/// Performs a custom action in a layout engine.
	/// </summary>
	/// <remarks>
	/// Layout engines need to handle the custom action in <see cref="ILayoutEngine.PerformCustomAction{T}" />.
	/// For more, see <see cref="ILayoutEngine.PerformCustomAction{T}" />.
	/// </remarks>
	/// <typeparam name="T">
	/// The type of <paramref name="action" />'s payload.
	/// </typeparam>
	/// <param name="action">
	/// Metadata about the action to perform, and the payload to perform it with.
	/// </param>
	/// <returns>
	/// Whether the <see cref="ActiveLayoutEngine"/> changed.
	/// </returns>
	bool PerformCustomLayoutEngineAction<T>(LayoutEngineCustomAction<T> action);
	#endregion
}<|MERGE_RESOLUTION|>--- conflicted
+++ resolved
@@ -74,18 +74,12 @@
 	/// Adds the window to the workspace.
 	/// </summary>
 	/// <remarks>
-	/// WARNING: Be careful using this method outside of the Whim's core code. This method does not
-	/// update the <see cref="IButler"/> or other classes.
-	///
-	/// This does not call <see cref="DoLayout"/>.
-	/// </remarks>
-	/// <param name="window"></param>
-	/// <remarks>
-	/// Be careful of calling this outside of Whim's core code. It may cause the workspace to
-	/// become out of sync with the <see cref="IButlerPantry"/>.
-	///
-	/// <see cref="DoLayout"/> is not called in this method.
-	/// </remarks>
+	/// Be careful of calling this outside of Whim's core code. It may cause the workspace to
+	/// become out of sync with the <see cref="IButlerPantry"/>.
+	///
+	/// <see cref="DoLayout"/> is not called in this method.
+	/// </remarks>
+	/// <param name="window"></param>
 	/// <returns>Whether the <paramref name="window"/> was added.</returns>
 	bool AddWindow(IWindow window);
 
@@ -93,17 +87,10 @@
 	/// Removes the window from the workspace.
 	/// </summary>
 	/// <remarks>
-<<<<<<< HEAD
-	/// WARNING: Be careful using this method outside of the Whim's core code. This method does not
-	/// update the <see cref="IButler"/> or other classes.
-	///
-	/// This does not call <see cref="DoLayout"/>.
-=======
-	/// Be careful of calling this outside of Whim's core code. It may cause the workspace to
-	/// become out of sync with the <see cref="IButlerPantry"/>.
-	///
-	/// <see cref="DoLayout"/> is not called in this method.
->>>>>>> a5cca9b5
+	/// Be careful of calling this outside of Whim's core code. It may cause the workspace to
+	/// become out of sync with the <see cref="IButlerPantry"/>.
+	///
+	/// <see cref="DoLayout"/> is not called in this method.
 	/// </remarks>
 	/// <param name="window"></param>
 	/// <returns>True when the window was removed.</returns>
@@ -218,17 +205,10 @@
 	/// Will minimize a window in the <see cref="ActiveLayoutEngine"/>.
 	/// </summary>
 	/// <remarks>
-<<<<<<< HEAD
-	/// WARNING: Be careful using this method outside of the Whim's core code. This method does not
-	/// update the <see cref="IButler"/> or other classes.
-	///
-	/// This does not call <see cref="DoLayout"/>.
-=======
-	/// Be careful of calling this outside of Whim's core code. It may cause the workspace to
-	/// become out of sync with the <see cref="IButlerPantry"/>.
-	///
-	/// <see cref="DoLayout"/> is not called in this method.
->>>>>>> a5cca9b5
+	/// Be careful of calling this outside of Whim's core code. It may cause the workspace to
+	/// become out of sync with the <see cref="IButlerPantry"/>.
+	///
+	/// <see cref="DoLayout"/> is not called in this method.
 	/// </remarks>
 	/// <param name="window"></param>
 	void MinimizeWindowStart(IWindow window);
@@ -240,17 +220,10 @@
 	/// Will unminimize a window in the <see cref="ActiveLayoutEngine"/>.
 	/// </summary>
 	/// <remarks>
-<<<<<<< HEAD
-	/// WARNING: Be careful using this method outside of the Whim's core code. This method does not
-	/// update the <see cref="IButler"/> or other classes.
-	///
-	/// This does not call <see cref="DoLayout"/>.
-=======
-	/// Be careful of calling this outside of Whim's core code. It may cause the workspace to
-	/// become out of sync with the <see cref="IButlerPantry"/>.
-	///
-	/// <see cref="DoLayout"/> is not called in this method.
->>>>>>> a5cca9b5
+	/// Be careful of calling this outside of Whim's core code. It may cause the workspace to
+	/// become out of sync with the <see cref="IButlerPantry"/>.
+	///
+	/// <see cref="DoLayout"/> is not called in this method.
 	/// </remarks>
 	/// <param name="window"></param>
 	/// <returns></returns>
