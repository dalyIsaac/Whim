using System;
using System.Collections.Generic;

namespace Whim;

/// <summary>
/// Workspaces contain windows to be organized by layout engines.
/// </summary>
public interface IWorkspace : IDisposable
{
	/// <summary>
	/// The name of the workspace. When the <c>Name</c> is set, the
	/// <see cref="IWorkspaceManager.WorkspaceRenamed"/> event is triggered.
	/// </summary>
	string Name { get; set; }

	#region Layout engine
	/// <summary>
	/// The active layout engine.
	/// </summary>
	ILayoutEngine ActiveLayoutEngine { get; }

	/// <summary>
	/// Rotate to the next layout engine.
	/// </summary>
	void NextLayoutEngine();

	/// <summary>
	/// Rotate to the previous layout engine.
	/// </summary>
	void PreviousLayoutEngine();

	/// <summary>
	/// Tries to set the layout engine to one with the <c>name</c>.
	/// </summary>
	/// <param name="name">The name of the layout engine to make active.</param>
	/// <returns></returns>
	bool TrySetLayoutEngine(string name);

	/// <summary>
	/// Trigger a layout.
	/// </summary>
	void DoLayout();
	#endregion

	#region Windows
	/// <summary>
	/// The windows in the workspace.
	/// </summary>
	IEnumerable<IWindow> Windows { get; }

	/// <summary>
	/// The last focused window. This is still set when the window has lost focus (provided another
	/// window in the workspace does not have focus). This is useful in cases like when the
	/// command palette is opened and wants to perform an action on the last focused window.
	///
	/// To focus the last focused window, use <see cref="FocusLastFocusedWindow"/>.
	/// </summary>
	IWindow? LastFocusedWindow { get; }

	/// <summary>
	/// Adds the window to the workspace.
	/// </summary>
	/// <param name="window"></param>
	void AddWindow(IWindow window);

	/// <summary>
	/// Removes the window from the workspace.
	/// </summary>
	/// <param name="window"></param>
	/// <returns>True when the window was removed.</returns>
	bool RemoveWindow(IWindow window);

	/// <summary>
	/// Returns true when the workspace contains the provided <paramref name="window"/>.
	/// </summary>
	/// <param name="window">The window to check for.</param>
	/// <returns>True when the workspace contains the provided <paramref name="window"/>.</returns>
	bool ContainsWindow(IWindow window);

	/// <summary>
	/// Deactivates the workspace.
	/// </summary>
	void Deactivate();

	/// <summary>
	/// Gets the current state (as of the last <see cref="DoLayout"/>) of the window.
	/// </summary>
	/// <param name="window"></param>
	/// <returns>
	/// If the window is not in the workspace, or the workspace is not active,
	/// <c>null</c> is returned.
	/// </returns>
	IWindowState? TryGetWindowState(IWindow window);

	/// <summary>
	/// Focuses on the first window in the workspace.
	/// </summary>
	[Obsolete("Use FocusLastFocusedWindow instead.")]
	void FocusFirstWindow();

	/// <summary>
	/// Focuses on the last window in the workspace. If <see cref="LastFocusedWindow"/> is null,
	/// then we try focus the first window. If there are no windows, then we focus the Windows
	/// desktop window.
	/// </summary>
	void FocusLastFocusedWindow();

	/// <summary>
	/// Focuses the <paramref name="window"/> in the <paramref name="direction"/>.
	/// </summary>
	/// <param name="direction">The direction to focus in.</param>
	/// <param name="window">
	/// The origin window
	/// </param>
	void FocusWindowInDirection(Direction direction, IWindow? window = null);

	/// <summary>
	/// Swaps the <paramref name="window"/> in the <paramref name="direction"/>.
	/// </summary>
	/// <param name="direction">The direction to swap the window in.</param>
	/// <param name="window">
	/// The window to swap. If null, the currently focused window is swapped.
	/// </param>
	void SwapWindowInDirection(Direction direction, IWindow? window = null);

	/// <summary>
	/// Change the <paramref name="window"/>'s <paramref name="edges"/> direction by
	/// the specified <paramref name="deltas"/>.
	/// </summary>
	/// <param name="edges">The edges to change.</param>
	/// <param name="deltas">
	/// The deltas to change the given <paramref name="edges"/> by. When a value is positive, then
	/// the edge will move in the direction of the <paramref name="edges"/>.
	/// The <paramref name="deltas"/> have a coordinate space of [0, 1] for both x and y (the unit
	/// square).
	/// </param>
	/// <param name="window">
	/// The window to change the edge of. If null, the currently focused window is
	/// used.
	/// </param>
	void MoveWindowEdgesInDirection(Direction edges, IPoint<double> deltas, IWindow? window = null);

	/// <summary>
	/// Moves or adds the given <paramref name="window"/> to the given <paramref name="point"/>.
	/// The point has a coordinate space of [0, 1] for both x and y (the unit square).
	/// </summary>
	/// <param name="window">The window to move.</param>
	/// <param name="point">The point to move the window to.</param>
	void MoveWindowToPoint(IWindow window, IPoint<double> point);
	#endregion

	/// <summary>
	/// Performs a custom action in a layout engine.
	/// </summary>
	/// <remarks>
<<<<<<< HEAD
	/// Layout engines need to handle the custom action in <see cref="ILayoutEngine.PerformCustomAction{T}(string, T)"/>.
	/// For more, see <see cref="ILayoutEngine.PerformCustomAction{T}(string, T)"/>.
	/// </remarks>
	/// <typeparam name="T">
	/// The type of <paramref name="args"/>.
	/// </typeparam>
	/// <param name="actionName">
	/// The name of the action. This should be unique to the layout engine type.
	/// </param>
	/// <param name="args">
	/// The payload of the action, which the handler can use to perform the action.
	/// </param>
	void PerformCustomLayoutEngineAction<T>(string actionName, T args);
=======
	/// Layout engines need to handle the custom action in <see cref="ILayoutEngine.PerformCustomAction{T}" />.
	/// For more, see <see cref="ILayoutEngine.PerformCustomAction{T}" />.
	/// </remarks>
	/// <param name="action">
	/// Metadata about the action to perform, and the payload to perform it with.
	/// </param>
	void PerformCustomLayoutEngineAction(LayoutEngineCustomAction action);

	/// <summary>
	/// Performs a custom action in a layout engine.
	/// </summary>
	/// <remarks>
	/// Layout engines need to handle the custom action in <see cref="ILayoutEngine.PerformCustomAction{T}" />.
	/// For more, see <see cref="ILayoutEngine.PerformCustomAction{T}" />.
	/// </remarks>
	/// <typeparam name="T">
	/// The type of <paramref name="args" />'s payload.
	/// </typeparam>
	/// <param name="action">
	/// Metadata about the action to perform, and the payload to perform it with.
	/// </param>
	void PerformCustomLayoutEngineAction<T>(LayoutEngineCustomAction<T> action);
>>>>>>> 18bbcb1f
}<|MERGE_RESOLUTION|>--- conflicted
+++ resolved
@@ -154,21 +154,6 @@
 	/// Performs a custom action in a layout engine.
 	/// </summary>
 	/// <remarks>
-<<<<<<< HEAD
-	/// Layout engines need to handle the custom action in <see cref="ILayoutEngine.PerformCustomAction{T}(string, T)"/>.
-	/// For more, see <see cref="ILayoutEngine.PerformCustomAction{T}(string, T)"/>.
-	/// </remarks>
-	/// <typeparam name="T">
-	/// The type of <paramref name="args"/>.
-	/// </typeparam>
-	/// <param name="actionName">
-	/// The name of the action. This should be unique to the layout engine type.
-	/// </param>
-	/// <param name="args">
-	/// The payload of the action, which the handler can use to perform the action.
-	/// </param>
-	void PerformCustomLayoutEngineAction<T>(string actionName, T args);
-=======
 	/// Layout engines need to handle the custom action in <see cref="ILayoutEngine.PerformCustomAction{T}" />.
 	/// For more, see <see cref="ILayoutEngine.PerformCustomAction{T}" />.
 	/// </remarks>
@@ -191,5 +176,4 @@
 	/// Metadata about the action to perform, and the payload to perform it with.
 	/// </param>
 	void PerformCustomLayoutEngineAction<T>(LayoutEngineCustomAction<T> action);
->>>>>>> 18bbcb1f
 }