--- conflicted
+++ resolved
@@ -535,19 +535,9 @@
 				Logger.Debug($"Cancelling previous layout tasks for workspace {Name}");
 			}
 
-<<<<<<< HEAD
 			// Set the window positions in another thread. Doing this in the same thread can block
 			// the UI thread, which can delay the handling of messages in the window manager - see #446.
 			_cancellationTokenSource = new();
-=======
-			CancellationTokenSource cancellationTokenSource = new();
-			CancellationToken cancellationToken = cancellationTokenSource.Token;
-			task = _internalContext.CoreNativeManager.ExecuteTask(
-				() => SetWindowPos(locations, monitor, cancellationToken),
-				cancellationToken
-			);
-			_layoutTask = (task, cancellationTokenSource);
->>>>>>> 760b1c5a
 		}
 
 		// Execute the layout task
