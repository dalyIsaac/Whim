using System;
using System.Collections.Generic;
using System.Linq;
using Windows.Win32.Foundation;

namespace Whim;

internal class Workspace : IWorkspace, IInternalWorkspace
{
	/// <summary>
	/// Lock for mutating the layout engines.
	/// </summary>
	private readonly object _workspaceLock = new();
	private readonly IContext _context;
	private readonly IInternalContext _internalContext;
	private readonly WorkspaceManagerTriggers _triggers;

	private string _name;
	public string Name
	{
		get => _name;
		set
		{
			string oldName = _name;
			_name = value;
			_triggers.WorkspaceRenamed(
				new WorkspaceRenamedEventArgs()
				{
					Workspace = this,
					PreviousName = oldName,
					CurrentName = _name
				}
			);
		}
	}

	private IWindow? _lastFocusedWindow;

	public IWindow? LastFocusedWindow
	{
		get
		{
			lock (_workspaceLock)
			{
				return _lastFocusedWindow;
			}
		}
		private set
		{
			lock (_workspaceLock)
			{
				_lastFocusedWindow = value;
			}
		}
	}

	protected readonly ILayoutEngine[] _layoutEngines;
	private int _activeLayoutEngineIndex;
	private bool _disposedValue;

	public ILayoutEngine ActiveLayoutEngine
	{
		get
		{
			lock (_workspaceLock)
			{
				return _layoutEngines[_activeLayoutEngineIndex];
			}
		}
	}

	/// <summary>
	/// All the windows in this workspace which are <see cref="WindowSize.Normal"/>.
	/// </summary>
	private readonly HashSet<IWindow> _normalWindows = new();

	/// <summary>
	/// All the minimized windows in this workspace. These minimized windows includes which are
	/// part of a layout engine, and those which are not but still exist in the workspace.
	/// </summary>
	private readonly HashSet<IWindow> _minimizedWindows = new();

	public IEnumerable<IWindow> Windows
	{
		get
		{
			lock (_workspaceLock)
			{
				return _normalWindows.Concat(_minimizedWindows);
			}
		}
	}

	/// <summary>
	/// Map of window handles to their current rect.
	/// </summary>
	private Dictionary<HWND, IWindowState> _windowRects = new();

	public Workspace(
		IContext context,
		IInternalContext internalContext,
		WorkspaceManagerTriggers triggers,
		string name,
		IEnumerable<ILayoutEngine> layoutEngines
	)
	{
		_context = context;
		_internalContext = internalContext;
		_triggers = triggers;

		_name = name;
		_layoutEngines = layoutEngines.ToArray();

		if (_layoutEngines.Length == 0)
		{
			throw new ArgumentException("At least one layout engine must be provided.");
		}
	}

	public void WindowFocused(IWindow? window)
	{
		lock (_workspaceLock)
		{
			if (window != null && _normalWindows.Contains(window))
			{
				LastFocusedWindow = window;
				Logger.Debug($"Focused window {window} in workspace {Name}");
			}
		}
	}

	public void WindowMinimizeStart(IWindow window)
	{
		lock (_workspaceLock)
		{
			if (!_normalWindows.Contains(window))
			{
				Logger.Error($"Window {window} is not a normal window in workspace {Name}");
				return;
			}

			_normalWindows.Remove(window);
			_minimizedWindows.Add(window);

			for (int i = 0; i < _layoutEngines.Length; i++)
			{
				_layoutEngines[i] = _layoutEngines[i].RemoveWindow(window);
			}
		}

		DoLayout();
	}

	public void WindowMinimizeEnd(IWindow window)
	{
		lock (_workspaceLock)
		{
			if (!_minimizedWindows.Contains(window))
			{
				Logger.Error($"Window {window} is not a minimized window in workspace {Name}");
				return;
			}

			_minimizedWindows.Remove(window);
			AddWindow(window);
		}
	}

	public void FocusFirstWindow()
	{
		Logger.Debug($"Focusing first window in workspace {Name}");
		ActiveLayoutEngine.GetFirstWindow()?.Focus();
	}

	public void FocusLastFocusedWindow()
	{
		Logger.Debug($"Focusing last focused window in workspace {Name}");
		if (LastFocusedWindow != null)
		{
			LastFocusedWindow.Focus();
		}
		else
		{
			Logger.Debug($"No windows in workspace {Name} to focus, focusing desktop");

			// Get the bounds of the monitor for this workspace.
			IMonitor? monitor = _context.WorkspaceManager.GetMonitorForWorkspace(this);
			if (monitor == null)
			{
				Logger.Debug($"No active monitors found for workspace {Name}.");
				return;
			}

			// Focus the desktop.
			HWND desktop = _internalContext.CoreNativeManager.GetDesktopWindow();
			_internalContext.CoreNativeManager.SetForegroundWindow(desktop);
			_internalContext.WindowManager.OnWindowFocused(null);

			_internalContext.MonitorManager.ActivateEmptyMonitor(monitor);
		}
	}

	private void UpdateLayoutEngine(int delta)
	{
		ILayoutEngine prevLayoutEngine;
		ILayoutEngine nextLayoutEngine;

		lock (_workspaceLock)
		{
			int prevIdx = _activeLayoutEngineIndex;
			_activeLayoutEngineIndex = (_activeLayoutEngineIndex + delta).Mod(_layoutEngines.Length);

			prevLayoutEngine = _layoutEngines[prevIdx];
			nextLayoutEngine = _layoutEngines[_activeLayoutEngineIndex];
		}

		DoLayout();
		_triggers.ActiveLayoutEngineChanged(
			new ActiveLayoutEngineChangedEventArgs()
			{
				Workspace = this,
				PreviousLayoutEngine = prevLayoutEngine,
				CurrentLayoutEngine = nextLayoutEngine
			}
		);
	}

	public void NextLayoutEngine()
	{
		Logger.Debug(Name);
		UpdateLayoutEngine(1);
	}

	public void PreviousLayoutEngine()
	{
		Logger.Debug(Name);
		UpdateLayoutEngine(-1);
	}

	public bool TrySetLayoutEngine(string name)
	{
		Logger.Debug($"Trying to set layout engine {name} for workspace {Name}");

		ILayoutEngine prevLayoutEngine;
		ILayoutEngine nextLayoutEngine;

		lock (_workspaceLock)
		{
			int nextIdx = -1;
			for (int idx = 0; idx < _layoutEngines.Length; idx++)
			{
				ILayoutEngine engine = _layoutEngines[idx];
				if (engine.Name == name)
				{
					nextIdx = idx;
					break;
				}
			}

			if (nextIdx == -1)
			{
				Logger.Error($"Layout engine {name} not found for workspace {Name}");
				return false;
			}
			else if (_activeLayoutEngineIndex == nextIdx)
			{
				Logger.Debug($"Layout engine {name} is already active for workspace {Name}");
				return true;
			}

			int prevIdx = _activeLayoutEngineIndex;
			_activeLayoutEngineIndex = nextIdx;

			prevLayoutEngine = _layoutEngines[prevIdx];
			nextLayoutEngine = _layoutEngines[_activeLayoutEngineIndex];
		}

		DoLayout();
		_triggers.ActiveLayoutEngineChanged(
			new ActiveLayoutEngineChangedEventArgs()
			{
				Workspace = this,
				PreviousLayoutEngine = prevLayoutEngine,
				CurrentLayoutEngine = nextLayoutEngine
			}
		);
		return true;
	}

	public void AddWindow(IWindow window)
	{
		lock (_workspaceLock)
		{
			Logger.Debug($"Adding window {window} to workspace {Name}");

			if (_normalWindows.Contains(window))
			{
				Logger.Error($"Window {window} already exists in workspace {Name}");
				window.Focus();
				return;
			}

			if (_minimizedWindows.Contains(window))
			{
				Logger.Debug($"Window {window} is minimized in workspace {Name}, unminimizing");
				_minimizedWindows.Remove(window);
			}

			_normalWindows.Add(window);
			for (int i = 0; i < _layoutEngines.Length; i++)
			{
				_layoutEngines[i] = _layoutEngines[i].AddWindow(window);
			}
		}

		DoLayout();
		window.Focus();
		LastFocusedWindow = window;
	}

	public bool RemoveWindow(IWindow window)
	{
		bool success;
		lock (_workspaceLock)
		{
			Logger.Debug($"Removing window {window} from workspace {Name}");

			if (window.Equals(LastFocusedWindow))
			{
				// Find the next window to focus.
				foreach (IWindow nextWindow in Windows)
				{
					if (nextWindow.Equals(window))
					{
						continue;
					}

					LastFocusedWindow = nextWindow;
					break;
				}

				// If there are no other windows, set the last focused window to null.
				if (LastFocusedWindow.Equals(window))
				{
					LastFocusedWindow = null;
				}
			}

			bool isNormalWindow = _normalWindows.Contains(window);
			if (!isNormalWindow && !_minimizedWindows.Contains(window))
			{
				Logger.Error($"Window {window} already does not exist in workspace {Name}");
				return false;
			}

			success = true;
			if (isNormalWindow)
			{
				for (int idx = 0; idx < _layoutEngines.Length; idx++)
				{
					ILayoutEngine oldEngine = _layoutEngines[idx];
					ILayoutEngine newEngine = oldEngine.RemoveWindow(window);

					if (newEngine == oldEngine)
					{
						Logger.Error($"Window {window} could not be removed from layout engine {oldEngine}");
						success = false;
					}
					else
					{
						_layoutEngines[idx] = newEngine;
					}
				}

				if (success)
				{
					_normalWindows.Remove(window);
				}
			}
			else
			{
				_minimizedWindows.Remove(window);
			}
		}

		if (success)
		{
			DoLayout();
			return true;
		}

		return false;
	}

	/// <summary>
	/// Returns the window to process. If the window is null, the last focused window is used.
	/// If the given window is not null, it is checked if it exists in the workspace.
	/// </summary>
	/// <param name="window"></param>
	/// <returns></returns>
	private IWindow? GetValidVisibleWindow(IWindow? window)
	{
		window ??= LastFocusedWindow;

		if (window == null)
		{
			Logger.Error($"Could not find a valid window in workspace {Name} to perform action");
			return null;
		}

		if (_minimizedWindows.Contains(window))
		{
			Logger.Error($"Window {window} is minimized in workspace {Name}");
			return null;
		}

		if (!_normalWindows.Contains(window))
		{
			Logger.Error($"Window {window} does not exist in workspace {Name}");
			return null;
		}

		return window;
	}

	public void FocusWindowInDirection(Direction direction, IWindow? window = null)
	{
		Logger.Debug($"Focusing window {window} in workspace {Name}");

		lock (_workspaceLock)
		{
			if (GetValidVisibleWindow(window) is IWindow validWindow)
			{
				ActiveLayoutEngine.FocusWindowInDirection(direction, validWindow);
			}
		}
	}

	public void SwapWindowInDirection(Direction direction, IWindow? window = null)
	{
		bool success = false;

		lock (_workspaceLock)
		{
			Logger.Debug($"Swapping window {window} in workspace {Name} in direction {direction}");
			if (GetValidVisibleWindow(window) is IWindow validWindow)
			{
				_layoutEngines[_activeLayoutEngineIndex] = ActiveLayoutEngine.SwapWindowInDirection(
					direction,
					validWindow
				);
				success = true;
			}
		}

		if (success)
		{
			DoLayout();
		}
		return;
	}

	public void MoveWindowEdgesInDirection(Direction edges, IPoint<double> deltas, IWindow? window = null)
	{
		bool success = false;

		lock (_workspaceLock)
		{
			Logger.Debug($"Moving window {window} in workspace {Name} in direction {edges} by {deltas}");
			if (GetValidVisibleWindow(window) is IWindow validWindow)
			{
				_layoutEngines[_activeLayoutEngineIndex] = ActiveLayoutEngine.MoveWindowEdgesInDirection(
					edges,
					deltas,
					validWindow
				);
				success = true;
			}
		}

		if (success)
		{
			DoLayout();
		}
		return;
	}

	public void MoveWindowToPoint(IWindow window, IPoint<double> point)
	{
		lock (_workspaceLock)
		{
			Logger.Debug($"Moving window {window} to point {point} in workspace {Name}");

			if (_normalWindows.Contains(window))
			{
				// The window is already in the workspace, so move it in just the active layout engine
				_layoutEngines[_activeLayoutEngineIndex] = ActiveLayoutEngine.MoveWindowToPoint(window, point);
			}
			else
			{
				// If the window is minimized, remove it from the minimized list, and treat it as a new window
				_minimizedWindows.Remove(window);

				// The window is new to the workspace, so add it to all layout engines
				_normalWindows.Add(window);

				for (int idx = 0; idx < _layoutEngines.Length; idx++)
				{
					_layoutEngines[idx] = _layoutEngines[idx].MoveWindowToPoint(window, point);
				}
			}
		}

		DoLayout();
		window.Focus();
	}

	public override string ToString() => Name;

	public void Deactivate()
	{
		Logger.Debug($"Deactivating workspace {Name}");

		foreach (IWindow window in Windows)
		{
			window.Hide();
		}

		_windowRects.Clear();
	}

	public IWindowState? TryGetWindowState(IWindow window)
	{
		_windowRects.TryGetValue(window.Handle, out IWindowState? rect);

		if (rect is null && _minimizedWindows.Contains(window))
		{
			rect = new WindowState()
			{
				Window = window,
				Rectangle = new Rectangle<int>(),
				WindowSize = WindowSize.Minimized
			};
		}

		return rect;
	}

	public void DoLayout()
	{
		Logger.Debug($"Workspace {Name}");

		if (_disposedValue)
		{
			Logger.Debug($"Workspace {Name} is disposed, skipping layout");
			return;
		}

		if (GarbageCollect())
		{
			Logger.Debug($"Garbage collected windows, skipping layout for workspace {Name}");
			return;
		}

		// Get the monitor for this workspace
		IMonitor? monitor = _context.WorkspaceManager.GetMonitorForWorkspace(this);
		if (monitor == null)
		{
			Logger.Debug($"No active monitors found for workspace {Name}.");
			return;
		}

		Logger.Debug($"Starting layout for workspace {Name}");
		_triggers.WorkspaceLayoutStarted(new WorkspaceEventArgs() { Workspace = this });

		// Execute the layout task
		_windowRects = SetWindowPos(engine: ActiveLayoutEngine, monitor);
		_triggers.WorkspaceLayoutCompleted(new WorkspaceEventArgs() { Workspace = this });
	}

	private Dictionary<HWND, IWindowState> SetWindowPos(ILayoutEngine engine, IMonitor monitor)
	{
		Logger.Debug($"Setting window positions for workspace {Name}");
		List<WindowPosState> windowStates = new();
		Dictionary<HWND, IWindowState> windowRects = new();

		foreach (IWindowState loc in engine.DoLayout(monitor.WorkingArea, monitor))
		{
			windowStates.Add(new(loc, (HWND)1, null));
			windowRects.Add(loc.Window.Handle, loc);
		}

		IRectangle<int> minimizedRect = new Rectangle<int>();
		foreach (IWindow window in _minimizedWindows)
		{
			windowStates.Add(
				new(
					new WindowState()
					{
						Rectangle = minimizedRect,
						WindowSize = WindowSize.Minimized,
						Window = window
					}
				)
			);
		}

		using DeferWindowPosHandle handle = _context.NativeManager.DeferWindowPos(windowStates);

		return windowRects;
	}

	public bool ContainsWindow(IWindow window)
	{
		lock (_workspaceLock)
		{
			return _normalWindows.Contains(window) || _minimizedWindows.Contains(window);
		}
	}

	/// <summary>
	/// Garbage collects windows that are no longer valid.
	/// </summary>
	/// <returns></returns>
	private bool GarbageCollect()
	{
		List<IWindow> garbageWindows = new();
		bool garbageCollected = false;

		foreach (IWindow window in Windows)
		{
			bool removeWindow = false;
			if (!_internalContext.CoreNativeManager.IsWindow(window.Handle))
			{
				Logger.Debug($"Window {window.Handle} is no longer a window.");
				removeWindow = true;
			}
			else if (!_internalContext.WindowManager.HandleWindowMap.ContainsKey(window.Handle))
			{
				Logger.Debug($"Window {window.Handle} is somehow no longer managed.");
				removeWindow = true;
			}

			if (removeWindow)
			{
				garbageWindows.Add(window);
				garbageCollected = true;
			}
		}

		// Remove the windows by doing a sneaky call.
		foreach (IWindow window in garbageWindows)
		{
			_internalContext.WindowManager.OnWindowRemoved(window);
		}

		return garbageCollected;
	}

<<<<<<< HEAD
	public void PerformCustomLayoutEngineAction<T>(string actionname, T args)
	{
		Logger.Debug($"Attempting to perform custom layout engine action {actionname} for workspace {Name}");

		bool doLayout = false;
		for (int idx = 0; idx < _layoutEngines.Length; idx++)
		{
			ILayoutEngine oldEngine = _layoutEngines[idx];
			ILayoutEngine newEngine = oldEngine.PerformCustomAction(actionname, args);

			if (newEngine.Equals(oldEngine))
			{
				Logger.Debug($"Layout engine {oldEngine} could not perform action {actionname}");
=======
	public void PerformCustomLayoutEngineAction(LayoutEngineCustomAction action)
	{
		PerformCustomLayoutEngineAction(
			new LayoutEngineCustomAction<IWindow?>()
			{
				Name = action.Name,
				Payload = action.Window,
				Window = action.Window
			}
		);
	}

	public void PerformCustomLayoutEngineAction<T>(LayoutEngineCustomAction<T> action)
	{
		Logger.Debug($"Attempting to perform custom layout engine action {action.Name} for workspace {Name}");

		bool doLayout = false;

		// Update the layout engine for a given index can change ActiveLayoutEngine, which breaks the
		// doLayout test.
		ILayoutEngine prevActiveLayoutEngine = ActiveLayoutEngine;

		for (int idx = 0; idx < _layoutEngines.Length; idx++)
		{
			ILayoutEngine oldEngine = _layoutEngines[idx];
			ILayoutEngine newEngine = oldEngine.PerformCustomAction(action);

			if (newEngine.Equals(oldEngine))
			{
				Logger.Debug($"Layout engine {oldEngine} could not perform action {action.Name}");
>>>>>>> 18bbcb1f
			}
			else
			{
				_layoutEngines[idx] = newEngine;

<<<<<<< HEAD
				if (oldEngine.Identity == ActiveLayoutEngine.Identity)
=======
				if (oldEngine == prevActiveLayoutEngine)
>>>>>>> 18bbcb1f
				{
					doLayout = true;
				}
			}
		}

		if (doLayout)
		{
			DoLayout();
		}
	}

	protected virtual void Dispose(bool disposing)
	{
		if (!_disposedValue)
		{
			if (disposing)
			{
				Logger.Debug($"Disposing workspace {Name}");

				// dispose managed state (managed objects)
				bool isWorkspaceActive = _context.WorkspaceManager.GetMonitorForWorkspace(this) != null;

				// If the workspace isn't active on the monitor, show all the windows in as minimized.
				if (!isWorkspaceActive)
				{
					foreach (IWindow window in Windows)
					{
						window.ShowMinimized();
					}
				}
			}

			// free unmanaged resources (unmanaged objects) and override finalizer
			// set large fields to null
			_disposedValue = true;
		}
	}

	public void Dispose()
	{
		// Do not change this code. Put cleanup code in 'Dispose(bool disposing)' method
		Dispose(disposing: true);
		GC.SuppressFinalize(this);
	}
}<|MERGE_RESOLUTION|>--- conflicted
+++ resolved
@@ -657,21 +657,6 @@
 		return garbageCollected;
 	}
 
-<<<<<<< HEAD
-	public void PerformCustomLayoutEngineAction<T>(string actionname, T args)
-	{
-		Logger.Debug($"Attempting to perform custom layout engine action {actionname} for workspace {Name}");
-
-		bool doLayout = false;
-		for (int idx = 0; idx < _layoutEngines.Length; idx++)
-		{
-			ILayoutEngine oldEngine = _layoutEngines[idx];
-			ILayoutEngine newEngine = oldEngine.PerformCustomAction(actionname, args);
-
-			if (newEngine.Equals(oldEngine))
-			{
-				Logger.Debug($"Layout engine {oldEngine} could not perform action {actionname}");
-=======
 	public void PerformCustomLayoutEngineAction(LayoutEngineCustomAction action)
 	{
 		PerformCustomLayoutEngineAction(
@@ -702,17 +687,12 @@
 			if (newEngine.Equals(oldEngine))
 			{
 				Logger.Debug($"Layout engine {oldEngine} could not perform action {action.Name}");
->>>>>>> 18bbcb1f
 			}
 			else
 			{
 				_layoutEngines[idx] = newEngine;
 
-<<<<<<< HEAD
-				if (oldEngine.Identity == ActiveLayoutEngine.Identity)
-=======
 				if (oldEngine == prevActiveLayoutEngine)
->>>>>>> 18bbcb1f
 				{
 					doLayout = true;
 				}
